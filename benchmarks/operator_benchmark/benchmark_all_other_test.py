from __future__ import absolute_import
from __future__ import division
from __future__ import print_function
from __future__ import unicode_literals

import operator_benchmark as op_bench
from pt import ( # noqa
    add_test, as_strided_test, batchnorm_test, binary_test, cat_test,  # noqa
    chunk_test, conv_test, diag_test, embeddingbag_test, fill_test,  # noqa
    gather_test, linear_test, matmul_test, pool_test,  # noqa
<<<<<<< HEAD
    softmax_test, hardsigmoid_test, layernorm_test  # noqa
=======
    softmax_test, hardsigmoid_test, hardswish_test  # noqa
>>>>>>> ae845560
)

if __name__ == "__main__":
    op_bench.benchmark_runner.main()<|MERGE_RESOLUTION|>--- conflicted
+++ resolved
@@ -8,11 +8,7 @@
     add_test, as_strided_test, batchnorm_test, binary_test, cat_test,  # noqa
     chunk_test, conv_test, diag_test, embeddingbag_test, fill_test,  # noqa
     gather_test, linear_test, matmul_test, pool_test,  # noqa
-<<<<<<< HEAD
-    softmax_test, hardsigmoid_test, layernorm_test  # noqa
-=======
-    softmax_test, hardsigmoid_test, hardswish_test  # noqa
->>>>>>> ae845560
+    softmax_test, hardsigmoid_test, hardswish_test, layernorm_test  # noqa
 )
 
 if __name__ == "__main__":
