--- conflicted
+++ resolved
@@ -12,11 +12,7 @@
 constexpr uint64_t kMinSupportedFileFormatVersion = 0x1L;
 
 #if ENABLE_UPGRADERS
-<<<<<<< HEAD
 constexpr uint64_t kMaxSupportedFileFormatVersion = 0x10L;
-=======
-constexpr uint64_t kMaxSupportedFileFormatVersion = 0xAL;
->>>>>>> cf7e29cd
 #else
 constexpr uint64_t kMaxSupportedFileFormatVersion = 0x6L;
 #endif
@@ -83,18 +79,14 @@
 //     Bump the version number to 9 to update aten::logspace and
 //     and aten::logspace.out to error out when steps is not
 //     provided. (see: https://github.com/pytorch/pytorch/issues/55951)
-<<<<<<< HEAD
-// 2) [02/01/2022]
+// 3) [02/11/2022]
+//     Bump the version number to 10 to update aten::gelu and
+//     aten::gelu.out to support the approximate kwarg
+//     (see https://github.com/pytorch/pytorch/pull/61439).
+// 4) [02/22/2022]
 //     Bump the version number to 10 to deprecate aten::ger and
 //     and aten::ger.out
-constexpr uint64_t kProducedFileFormatVersion = 0x10L;
-=======
-// 3) [02/11/2022]
-//     Bump the version number to 10 to update aten::gelu and
-//     and aten::gelu.out to support the new approximate kwarg.
-//     (see: https://github.com/pytorch/pytorch/pull/61439)
-constexpr uint64_t kProducedFileFormatVersion = 0xAL;
->>>>>>> cf7e29cd
+constexpr uint64_t kProducedFileFormatVersion = 0xBL;
 #else
 constexpr uint64_t kProducedFileFormatVersion = 0x3L;
 #endif
