#!/bin/bash

# Required environment variable: $BUILD_ENVIRONMENT
# (This is set by default in the Docker images we build, so you don't
# need to set it yourself.

# shellcheck disable=SC2034
COMPACT_JOB_NAME="${BUILD_ENVIRONMENT}"

# Get fully qualified path using realpath
CUSTOM_TEST_ARTIFACT_BUILD_DIR=$(realpath "${CUSTOM_TEST_ARTIFACT_BUILD_DIR:-${PWD}/../}")

# shellcheck source=./common.sh
source "$(dirname "${BASH_SOURCE[0]}")/common.sh"

echo "Testing pytorch"

export LANG=C.UTF-8

# Try to pull value from CIRCLE_PULL_REQUEST first then GITHUB_HEAD_REF second
# CIRCLE_PULL_REQUEST comes from CircleCI
# NOTE: file_diff_from_base is currently bugged for GHA due to an issue finding a merge base for ghstack PRs
#       see https://github.com/pytorch/pytorch/issues/60111
IN_PULL_REQUEST=${CIRCLE_PULL_REQUEST:-}

if [[ "$BUILD_ENVIRONMENT" == *-slow-* ]]; then
  export PYTORCH_TEST_WITH_SLOW=1
  export PYTORCH_TEST_SKIP_FAST=1
fi

if [[ "$BUILD_ENVIRONMENT" == *old-gradcheck* ]]; then
  export PYTORCH_TEST_WITH_SLOW_GRADCHECK=ON
fi

if [[ "$BUILD_ENVIRONMENT" == *coverage* ]]; then
  export PYTORCH_COLLECT_COVERAGE=1
  export COVERAGE_RCFILE="$PWD/.coveragerc" # coverage config file needed for plug-ins and settings to work
  pip install -e tools/coverage_plugins_package # allows coverage to run with JitPlugin for JIT coverage
fi

if [[ "$BUILD_ENVIRONMENT" == *cuda* ]]; then
  # Used so that only cuda specific versions of tests are generated
  # mainly used so that we're not spending extra cycles testing cpu
  # devices on expensive gpu machines
  export PYTORCH_TESTING_DEVICE_ONLY_FOR="cuda"
fi

if [[ "$BUILD_ENVIRONMENT" == *cuda11* ]]; then
  export BUILD_SPLIT_CUDA=ON
fi

if [[ "$BUILD_ENVIRONMENT" == *noarch* ]]; then
  export PYTORCH_TEST_SKIP_NOARCH=0
else
  export PYTORCH_TEST_SKIP_NOARCH=1
fi

if [[ -n "$IN_PULL_REQUEST" ]] && [[ -z "$CI_MASTER" || "$CI_MASTER" == "false" ]]; then
  # skip expensive checks when on PR and CI_MASTER flag is not set
  export PYTORCH_TEST_SKIP_CUDA_MEM_LEAK_CHECK=1
else
  export PYTORCH_TEST_SKIP_CUDA_MEM_LEAK_CHECK=0
fi

if [[ "$BUILD_ENVIRONMENT" == *rocm* ]]; then
  # Print GPU info
  rocminfo | grep -E 'Name:.*\sgfx|Marketing'
fi

# --user breaks ppc64le builds and these packages are already in ppc64le docker
if [[ "$BUILD_ENVIRONMENT" != *ppc64le* ]] && [[ "$BUILD_ENVIRONMENT" != *-bazel-* ]] ; then
  # JIT C++ extensions require ninja.
  pip_install --user ninja
  # ninja is installed in $HOME/.local/bin, e.g., /var/lib/jenkins/.local/bin for CI user jenkins
  # but this script should be runnable by any user, including root
  export PATH="$HOME/.local/bin:$PATH"
fi

# DANGER WILL ROBINSON.  The LD_PRELOAD here could cause you problems
# if you're not careful.  Check this if you made some changes and the
# ASAN test is not working
if [[ "$BUILD_ENVIRONMENT" == *asan* ]]; then
    # Suppress vptr violations arising from multiple copies of pybind11
    export ASAN_OPTIONS=detect_leaks=0:symbolize=1:strict_init_order=true:detect_odr_violation=0
    export UBSAN_OPTIONS=print_stacktrace=1:suppressions=$PWD/ubsan.supp
    export PYTORCH_TEST_WITH_ASAN=1
    export PYTORCH_TEST_WITH_UBSAN=1
    # TODO: Figure out how to avoid hard-coding these paths
    export ASAN_SYMBOLIZER_PATH=/usr/lib/llvm-5.0/bin/llvm-symbolizer
    export TORCH_USE_RTLD_GLOBAL=1
    # NB: We load libtorch.so with RTLD_GLOBAL for UBSAN, unlike our
    # default behavior.
    #
    # The reason for this is that without RTLD_GLOBAL, if we load multiple
    # libraries that depend on libtorch (as is the case with C++ extensions), we
    # will get multiple copies of libtorch in our address space.  When UBSAN is
    # turned on, it will do a bunch of virtual pointer consistency checks which
    # won't work correctly.  When this happens, you get a violation like:
    #
    #    member call on address XXXXXX which does not point to an object of
    #    type 'std::_Sp_counted_base<__gnu_cxx::_Lock_policy::_S_atomic>'
    #    XXXXXX note: object is of type
    #    'std::_Sp_counted_ptr<torch::nn::LinearImpl*, (__gnu_cxx::_Lock_policy)2>'
    #
    # (NB: the textual types of the objects here are misleading, because
    # they actually line up; it just so happens that there's two copies
    # of the type info floating around in the address space, so they
    # don't pointer compare equal.  See also
    #   https://github.com/google/sanitizers/issues/1175
    #
    # UBSAN is kind of right here: if we relied on RTTI across C++ extension
    # modules they would indeed do the wrong thing;  but in our codebase, we
    # don't use RTTI (because it doesn't work in mobile).  To appease
    # UBSAN, however, it's better if we ensure all the copies agree!
    #
    # By the way, an earlier version of this code attempted to load
    # libtorch_python.so with LD_PRELOAD, which has a similar effect of causing
    # it to be loaded globally.  This isn't really a good idea though, because
    # it depends on a ton of dynamic libraries that most programs aren't gonna
    # have, and it applies to child processes.
    export LD_PRELOAD=/usr/lib/llvm-5.0/lib/clang/5.0.0/lib/linux/libclang_rt.asan-x86_64.so
    # Increase stack size, because ASAN red zones use more stack
    ulimit -s 81920

    (cd test && python -c "import torch; print(torch.__version__, torch.version.git_version)")
    echo "The next three invocations are expected to crash; if they don't that means ASAN/UBSAN is misconfigured"
    (cd test && ! get_exit_code python -c "import torch; torch._C._crash_if_csrc_asan(3)")
    (cd test && ! get_exit_code python -c "import torch; torch._C._crash_if_csrc_ubsan(0)")
    (cd test && ! get_exit_code python -c "import torch; torch._C._crash_if_aten_asan(3)")
fi

if [[ "${BUILD_ENVIRONMENT}" == *-NO_AVX-* ]]; then
  export ATEN_CPU_CAPABILITY=default
elif [[ "${BUILD_ENVIRONMENT}" == *-NO_AVX2-* ]]; then
  export ATEN_CPU_CAPABILITY=avx
fi

if [ -n "$IN_PULL_REQUEST" ] && [[ "$BUILD_ENVIRONMENT" != *coverage* ]]; then
  DETERMINE_FROM=$(mktemp)
  file_diff_from_base "$DETERMINE_FROM"
fi

test_python_legacy_jit() {
  time python test/run_test.py --include test_jit_legacy test_jit_fuser_legacy --verbose --determine-from="$DETERMINE_FROM"
  assert_git_not_dirty
}

test_python_shard1() {
  time python test/run_test.py --exclude-jit-executor --shard 1 2 --verbose --determine-from="$DETERMINE_FROM"
  assert_git_not_dirty
}

test_python_shard2() {
  time python test/run_test.py --exclude-jit-executor --shard 2 2 --verbose --determine-from="$DETERMINE_FROM"
  assert_git_not_dirty
}

test_python() {
  time python test/run_test.py --exclude-jit-executor --verbose --determine-from="$DETERMINE_FROM"
  assert_git_not_dirty
}

test_python_gloo_with_tls() {
  source "$(dirname "${BASH_SOURCE[0]}")/run_glootls_test.sh"
  assert_git_not_dirty
}


test_aten() {
  # Test ATen
  # The following test(s) of ATen have already been skipped by caffe2 in rocm environment:
  # scalar_tensor_test, basic, native_test
  if [[ "$BUILD_ENVIRONMENT" != *asan* ]] && [[ "$BUILD_ENVIRONMENT" != *rocm* ]]; then
    echo "Running ATen tests with pytorch lib"
    TORCH_LIB_PATH=$(python -c "import site; print(site.getsitepackages()[0])")/torch/lib
    # NB: the ATen test binaries don't have RPATH set, so it's necessary to
    # put the dynamic libraries somewhere were the dynamic linker can find them.
    # This is a bit of a hack.
    if [[ "$BUILD_ENVIRONMENT" == *ppc64le* ]]; then
      SUDO=sudo
    fi

    ${SUDO} ln -sf "$TORCH_LIB_PATH"/libc10* build/bin
    ${SUDO} ln -sf "$TORCH_LIB_PATH"/libcaffe2* build/bin
    ${SUDO} ln -sf "$TORCH_LIB_PATH"/libmkldnn* build/bin
    ${SUDO} ln -sf "$TORCH_LIB_PATH"/libnccl* build/bin

    ls build/bin
    aten/tools/run_tests.sh build/bin
    assert_git_not_dirty
  fi
}

test_without_numpy() {
  pushd "$(dirname "${BASH_SOURCE[0]}")"
  python -c "import sys;sys.path.insert(0, 'fake_numpy');from unittest import TestCase;import torch;x=torch.randn(3,3);TestCase().assertRaises(RuntimeError, lambda: x.numpy())"
  popd
}

# pytorch extensions require including torch/extension.h which includes all.h
# which includes utils.h which includes Parallel.h.
# So you can call for instance parallel_for() from your extension,
# but the compilation will fail because of Parallel.h has only declarations
# and definitions are conditionally included Parallel.h(see last lines of Parallel.h).
# I tried to solve it #39612 and #39881 by including Config.h into Parallel.h
# But if Pytorch is built with TBB it provides Config.h
# that has AT_PARALLEL_NATIVE_TBB=1(see #3961 or #39881) and it means that if you include
# torch/extension.h which transitively includes Parallel.h
# which transitively includes tbb.h which is not available!
if [[ "${BUILD_ENVIRONMENT}" == *tbb* ]]; then
  sudo mkdir -p /usr/include/tbb
  sudo cp -r "$PWD"/third_party/tbb/include/tbb/* /usr/include/tbb
fi

test_libtorch() {
  if [[ "$BUILD_ENVIRONMENT" != *rocm* ]]; then
    echo "Testing libtorch"

    # Start background download
    python tools/download_mnist.py --quiet -d test/cpp/api/mnist &

    # Make test_reports directory
    # NB: the ending test_libtorch must match the current function name for the current
    # test reporting process (in print_test_stats.py) to function as expected.
    TEST_REPORTS_DIR=test/test-reports/cpp-unittest/test_libtorch
    mkdir -p $TEST_REPORTS_DIR

    # Run JIT cpp tests
    python test/cpp/jit/tests_setup.py setup
    if [[ "$BUILD_ENVIRONMENT" == *cuda* ]]; then
      build/bin/test_jit  --gtest_output=xml:$TEST_REPORTS_DIR/test_jit.xml
    else
      build/bin/test_jit  --gtest_filter='-*CUDA' --gtest_output=xml:$TEST_REPORTS_DIR/test_jit.xml
    fi
    python test/cpp/jit/tests_setup.py shutdown
    # Wait for background download to finish
    wait
    OMP_NUM_THREADS=2 TORCH_CPP_TEST_MNIST_PATH="test/cpp/api/mnist" build/bin/test_api --gtest_output=xml:$TEST_REPORTS_DIR/test_api.xml
    build/bin/test_tensorexpr --gtest_output=xml:$TEST_REPORTS_DIR/test_tensorexpr.xml
    build/bin/test_mobile_nnc --gtest_output=xml:$TEST_REPORTS_DIR/test_mobile_nnc.xml
    assert_git_not_dirty
  fi
}

test_vulkan() {
  if [[ "$BUILD_ENVIRONMENT" == *vulkan-linux* ]]; then
    export VK_ICD_FILENAMES=/var/lib/jenkins/swiftshader/build/Linux/vk_swiftshader_icd.json
    # NB: the ending test_vulkan must match the current function name for the current
    # test reporting process (in print_test_stats.py) to function as expected.
    TEST_REPORTS_DIR=test/test-reports/cpp-vulkan/test_vulkan
    mkdir -p $TEST_REPORTS_DIR
    build/bin/vulkan_test --gtest_output=xml:$TEST_REPORTS_DIR/vulkan_test.xml
  fi
}

test_distributed() {
  if [[ "$BUILD_ENVIRONMENT" == *cuda* ]]; then
    echo "Testing distributed C++ tests"
    # NB: the ending test_distributed must match the current function name for the current
    # test reporting process (in print_test_stats.py) to function as expected.
    TEST_REPORTS_DIR=test/test-reports/cpp-distributed/test_distributed
    mkdir -p $TEST_REPORTS_DIR
    build/bin/FileStoreTest --gtest_output=xml:$TEST_REPORTS_DIR/FileStoreTest.xml
    build/bin/HashStoreTest --gtest_output=xml:$TEST_REPORTS_DIR/HashStoreTest.xml
    build/bin/TCPStoreTest --gtest_output=xml:$TEST_REPORTS_DIR/TCPStoreTest.xml

    MPIEXEC=$(command -v mpiexec)
<<<<<<< HEAD
    if [[ -n "$MPIEXEC" ]]; then
=======
    # TODO: this is disabled on GitHub Actions until this issue is resolved
    # https://github.com/pytorch/pytorch/issues/60756
    if [[ -n "$MPIEXEC" ]] && [[ -z "$GITHUB_ACTIONS" ]]; then
>>>>>>> aa6a8a6d
      MPICMD="${MPIEXEC} -np 2 build/bin/ProcessGroupMPITest"
      eval "$MPICMD"
    fi
    build/bin/ProcessGroupGlooTest --gtest_output=xml:$TEST_REPORTS_DIR/ProcessGroupGlooTest.xml
    build/bin/ProcessGroupNCCLTest --gtest_output=xml:$TEST_REPORTS_DIR/ProcessGroupNCCLTest.xml
    build/bin/ProcessGroupNCCLErrorsTest --gtest_output=xml:$TEST_REPORTS_DIR/ProcessGroupNCCLErrorsTest.xml
  fi
}

test_rpc() {
  if [[ "$BUILD_ENVIRONMENT" != *rocm* ]]; then
    echo "Testing RPC C++ tests"
    # NB: the ending test_rpc must match the current function name for the current
    # test reporting process (in print_test_stats.py) to function as expected.
    TEST_REPORTS_DIR=test/test-reports/cpp-rpc/test_rpc
    mkdir -p $TEST_REPORTS_DIR
    build/bin/test_cpp_rpc --gtest_output=xml:$TEST_REPORTS_DIR/test_cpp_rpc.xml
  fi
}

test_custom_backend() {
  if [[ "$BUILD_ENVIRONMENT" != *rocm* ]] && [[ "$BUILD_ENVIRONMENT" != *asan* ]] ; then
    echo "Testing custom backends"
    CUSTOM_BACKEND_BUILD="${CUSTOM_TEST_ARTIFACT_BUILD_DIR}/custom-backend-build"
    pushd test/custom_backend
    cp -a "$CUSTOM_BACKEND_BUILD" build
    # Run tests Python-side and export a lowered module.
    python test_custom_backend.py -v
    python backend.py --export-module-to=model.pt
    # Run tests C++-side and load the exported lowered module.
    build/test_custom_backend ./model.pt
    rm -f ./model.pt
    popd
    assert_git_not_dirty
  fi
}

test_custom_script_ops() {
  if [[ "$BUILD_ENVIRONMENT" != *rocm* ]] && [[ "$BUILD_ENVIRONMENT" != *asan* ]] ; then
    echo "Testing custom script operators"
    CUSTOM_OP_BUILD="${CUSTOM_TEST_ARTIFACT_BUILD_DIR}/custom-op-build"
    pushd test/custom_operator
    cp -a "$CUSTOM_OP_BUILD" build
    # Run tests Python-side and export a script module.
    python test_custom_ops.py -v
    python model.py --export-script-module=model.pt
    # Run tests C++-side and load the exported script module.
    build/test_custom_ops ./model.pt
    popd
    assert_git_not_dirty
  fi
}

test_jit_hooks() {
  if [[ "$BUILD_ENVIRONMENT" != *rocm* ]] && [[ "$BUILD_ENVIRONMENT" != *asan* ]] ; then
    echo "Testing jit hooks in cpp"
    HOOK_BUILD="${CUSTOM_TEST_ARTIFACT_BUILD_DIR}/jit-hook-build"
    pushd test/jit_hooks
    cp -a "$HOOK_BUILD" build
    # Run tests Python-side and export the script modules with hooks
    python model.py --export-script-module=model
    # Run tests C++-side and load the exported script modules
    build/test_jit_hooks ./model
    popd
    assert_git_not_dirty
  fi
}

test_torch_function_benchmark() {
  echo "Testing __torch_function__ benchmarks"
  pushd benchmarks/overrides_benchmark
  python bench.py -n 1 -m 2
  python pyspybench.py Tensor -n 1
  python pyspybench.py SubTensor -n 1
  python pyspybench.py WithTorchFunction -n 1
  python pyspybench.py SubWithTorchFunction -n 1
  popd
  assert_git_not_dirty
}

test_xla() {
  # shellcheck disable=SC1091
  source "./xla/.circleci/common.sh"
  run_torch_xla_tests "$(pwd)" "$(pwd)/xla"
  assert_git_not_dirty
}

# Do NOT run this test before any other tests, like test_python_shard1, etc.
# Because this function uninstalls the torch built from branch, and install
# nightly version.
test_backward_compatibility() {
  set -x
  pushd test/backward_compatibility
  python -m venv venv
  # shellcheck disable=SC1091
  . venv/bin/activate
  pip_install --pre torch -f https://download.pytorch.org/whl/nightly/cpu/torch_nightly.html
  pip show torch
  python dump_all_function_schemas.py --filename nightly_schemas.txt
  deactivate
  rm -r venv
  pip show torch
  python check_backward_compatibility.py --existing-schemas nightly_schemas.txt
  popd
  set +x
  assert_git_not_dirty
}

test_bazel() {
  set -e

  get_bazel

  tools/bazel test --test_timeout=480 --test_output=all --test_tag_filters=-gpu-required --test_filter=-*CUDA :all_tests
}

test_benchmarks() {
  if [[ "$BUILD_ENVIRONMENT" == *cuda* && "$BUILD_ENVIRONMENT" != *nogpu* ]]; then
    pip_install --user "pytest-benchmark==3.2.3"
    pip_install --user "requests"
    BENCHMARK_DATA="benchmarks/.data"
    mkdir -p ${BENCHMARK_DATA}
    pytest benchmarks/fastrnns/test_bench.py --benchmark-sort=Name --benchmark-json=${BENCHMARK_DATA}/fastrnns_default.json --fuser=default --executor=default
    pytest benchmarks/fastrnns/test_bench.py --benchmark-sort=Name --benchmark-json=${BENCHMARK_DATA}/fastrnns_legacy_old.json --fuser=old --executor=legacy
    pytest benchmarks/fastrnns/test_bench.py --benchmark-sort=Name --benchmark-json=${BENCHMARK_DATA}/fastrnns_profiling_te.json --fuser=te --executor=profiling
    # TODO: Enable these for GHA once we have credentials for forked pull requests
    if [[ -z "${GITHUB_ACTIONS}" ]]; then
      python benchmarks/upload_scribe.py --pytest_bench_json ${BENCHMARK_DATA}/fastrnns_default.json
      python benchmarks/upload_scribe.py --pytest_bench_json ${BENCHMARK_DATA}/fastrnns_legacy_old.json
      python benchmarks/upload_scribe.py --pytest_bench_json ${BENCHMARK_DATA}/fastrnns_profiling_te.json
    fi
    assert_git_not_dirty
  fi
}

test_cpp_extensions() {
  # This is to test whether cpp extension build is compatible with current env. No need to test both ninja and no-ninja build
  time python test/run_test.py --include test_cpp_extensions_aot_ninja --verbose --determine-from="$DETERMINE_FROM"
  assert_git_not_dirty
}

test_vec256() {
  # This is to test vec256 instructions DEFAULT/AVX/AVX2 (platform dependent, some platforms might not support AVX/AVX2)
  if [[ "$BUILD_ENVIRONMENT" != *asan* ]] && [[ "$BUILD_ENVIRONMENT" != *rocm* ]]; then
    echo "Testing vec256 instructions"
    mkdir -p test/test-reports/vec256
    pushd build/bin
    vec256_tests=$(find . -maxdepth 1 -executable -name 'vec256_test*')
    for vec256_exec in $vec256_tests
    do
      $vec256_exec --gtest_output=xml:test/test-reports/vec256/"$vec256_exec".xml
    done
    popd
    assert_git_not_dirty
  fi
}

test_torch_deploy() {
  python torch/csrc/deploy/example/generate_examples.py
  build/bin/test_deploy
  assert_git_not_dirty
}

if ! [[ "${BUILD_ENVIRONMENT}" == *libtorch* || "${BUILD_ENVIRONMENT}" == *-bazel-* ]]; then
  (cd test && python -c "import torch; print(torch.__config__.show())")
  (cd test && python -c "import torch; print(torch.__config__.parallel_info())")
fi

if [[ "${BUILD_ENVIRONMENT}" == *backward* ]]; then
  test_backward_compatibility
  # Do NOT add tests after bc check tests, see its comment.
elif [[ "${BUILD_ENVIRONMENT}" == *xla* || "${JOB_BASE_NAME}" == *xla* ]]; then
  install_torchvision
  test_xla
elif [[ "${BUILD_ENVIRONMENT}" == *jit_legacy-test || "${JOB_BASE_NAME}" == *jit_legacy-test ]]; then
  test_python_legacy_jit
elif [[ "${BUILD_ENVIRONMENT}" == *libtorch* ]]; then
  # TODO: run some C++ tests
  echo "no-op at the moment"
elif [[ "${BUILD_ENVIRONMENT}" == *-test1 || "${JOB_BASE_NAME}" == *-test1 || "${SHARD_NUMBER}" == 1 ]]; then
  if [[ "${BUILD_ENVIRONMENT}" == pytorch-linux-xenial-cuda11.1-cudnn8-py3-gcc7-test1 ]]; then
    test_torch_deploy
  fi
  test_without_numpy
  install_torchvision
  test_python_shard1
  test_aten
elif [[ "${BUILD_ENVIRONMENT}" == *-test2 || "${JOB_BASE_NAME}" == *-test2 || "${SHARD_NUMBER}" == 2 ]]; then
  install_torchvision
  test_python_shard2
  test_libtorch
  test_custom_script_ops
  test_custom_backend
  test_torch_function_benchmark
elif [[ "${BUILD_ENVIRONMENT}" == *vulkan-linux* ]]; then
  test_vulkan
elif [[ "${BUILD_ENVIRONMENT}" == *-bazel-* ]]; then
  test_bazel
else
  install_torchvision
  install_monkeytype
  test_python
  test_aten
  test_vec256
  test_libtorch
  test_custom_script_ops
  test_custom_backend
  test_torch_function_benchmark
  test_distributed
  test_benchmarks
  test_rpc
  if [[ "${BUILD_ENVIRONMENT}" == pytorch-linux-xenial-py3.6-gcc7-test || "${BUILD_ENVIRONMENT}" == pytorch-linux-xenial-py3.6-gcc5.4-test ]]; then
    test_python_gloo_with_tls
  fi
fi

if [[ "$BUILD_ENVIRONMENT" == *coverage* ]]; then
  pushd test
  echo "Generating XML coverage report"
  time python -mcoverage xml
  popd
  pushd build
  echo "Generating lcov coverage report for C++ sources"
  time lcov --capture --directory . --output-file coverage.info
  popd
fi<|MERGE_RESOLUTION|>--- conflicted
+++ resolved
@@ -265,13 +265,9 @@
     build/bin/TCPStoreTest --gtest_output=xml:$TEST_REPORTS_DIR/TCPStoreTest.xml
 
     MPIEXEC=$(command -v mpiexec)
-<<<<<<< HEAD
-    if [[ -n "$MPIEXEC" ]]; then
-=======
     # TODO: this is disabled on GitHub Actions until this issue is resolved
     # https://github.com/pytorch/pytorch/issues/60756
     if [[ -n "$MPIEXEC" ]] && [[ -z "$GITHUB_ACTIONS" ]]; then
->>>>>>> aa6a8a6d
       MPICMD="${MPIEXEC} -np 2 build/bin/ProcessGroupMPITest"
       eval "$MPICMD"
     fi
