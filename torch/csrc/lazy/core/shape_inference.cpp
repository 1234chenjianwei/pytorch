--- conflicted
+++ resolved
@@ -533,7 +533,6 @@
   return {Shape(self.scalar_type(), self.sizes().vec())};
 }
 
-<<<<<<< HEAD
 std::vector<Shape> compute_shape_repeat(const at::Tensor & self, at::IntArrayRef repeats) {
   CHECK_GE(repeats.size(), self.dim());
   int64_t num_new_dimensions = repeats.size() - self.dim();
@@ -547,14 +546,13 @@
   return {Shape(self.scalar_type(), target_size)};
 }
 
-=======
 TORCH_API std::vector<Shape> compute_shape__to_copy(const at::Tensor & self, c10::optional<at::ScalarType> dtype, c10::optional<at::Layout> layout, c10::optional<at::Device> device, c10::optional<bool> pin_memory, bool non_blocking, c10::optional<at::MemoryFormat> memory_format) {
   if(dtype){
     return {Shape(*dtype, self.sizes().vec())};
   }
   return {Shape(self.scalar_type(), self.sizes().vec())};
 }
->>>>>>> 2e79740f
+
 // Restore unused-parameters warnings
 #pragma GCC diagnostic pop
 
