--- conflicted
+++ resolved
@@ -105,24 +105,7 @@
   auto stridesLast =
       to<LongImm>(IRSimplifier::simplify(strides[rank - 1]))->value();
 
-<<<<<<< HEAD
-  return ((strides3 == dims1) && (strides1 == 1));
-}
-
-bool isNLC(const BufHandle& buf) {
-  const auto& strides = buf.node()->strides();
-  const auto& dims = buf.node()->dims();
-  if (strides.size() != 3) {
-    return false;
-  }
-  auto dims1 = to<LongImm>(IRSimplifier::simplify(dims[1]))->value();
-  auto strides1 = to<LongImm>(IRSimplifier::simplify(strides[1]))->value();
-  auto strides2 = to<LongImm>(IRSimplifier::simplify(strides[2]))->value();
-
-  return ((strides2 == dims1) && (strides1 == 1));
-=======
   return ((stridesLast == dimsC) && (stridesC == 1));
->>>>>>> 4a8bb891
 }
 
 ExprHandle quant(
@@ -226,8 +209,8 @@
       ExprHandleVectorToExprVector(outputShape),
       out_dtype,
       nullptr,
-      isNHWC(QA) || isNLC(QA) ? make_channels_last_strides(outputShape)
-                              : make_contiguous_strides(outputShape),
+      isChannelsLast(QA) ? make_channels_last_strides(outputShape)
+                         : make_contiguous_strides(outputShape),
       out_qscale.node(),
       out_qzero.node());
   return Tensor(buf, vars, exprHandle.node());
@@ -724,8 +707,8 @@
     return A.load(newAxes);
   };
   auto e = body_func(args);
-  auto strides = isNHWC(A) || isNLC(A) ? make_channels_last_strides(outputShape)
-                                       : make_contiguous_strides(outputShape);
+  auto strides = isChannelsLast(A) ? make_channels_last_strides(outputShape)
+                                   : make_contiguous_strides(outputShape);
   BufHandle buf = Buf::make(
       "upsample_nearest2d",
       outputShape,
@@ -807,27 +790,18 @@
   const double out_qscale = 1.0f / 256.0f;
   const int64_t out_qzero = (out_qdtype == ScalarType::QInt8) ? -128 : 0;
 
-<<<<<<< HEAD
-  auto ResultBuf = isNHWC(qx) || isNLC(qx) ? makeQBufHandleNHWC(
-                                                 "quantized_sigmoid",
-                                                 outputShape,
-                                                 Dtype(out_qdtype),
-                                                 out_qscale,
-                                                 out_qzero)
-                                           : makeQBufHandleNCHW(
-                                                 "quantized_sigmoid",
-                                                 outputShape,
-                                                 Dtype(out_qdtype),
-                                                 out_qscale,
-                                                 out_qzero);
-=======
-  auto ResultBuf = makeQBufHandleChannelsLast(
-      "quantized_sigmoid",
-      outputShape,
-      Dtype(out_qdtype),
-      out_qscale,
-      out_qzero);
->>>>>>> 4a8bb891
+  auto ResultBuf = isChannelsLast(qx) ? makeQBufHandleChannelsLast(
+                                            "quantized_sigmoid",
+                                            outputShape,
+                                            Dtype(out_qdtype),
+                                            out_qscale,
+                                            out_qzero)
+                                      : makeQBufHandleContiguous(
+                                            "quantized_sigmoid",
+                                            outputShape,
+                                            Dtype(out_qdtype),
+                                            out_qscale,
+                                            out_qzero);
   StmtPtr s = ExternalCall::make(
       ResultBuf,
       "nnc_aten_quantized_sigmoid",
