--- conflicted
+++ resolved
@@ -116,17 +116,12 @@
     // overload with overload name as an empty string
     // and so shouldn't be used as an overload name
     // also disallow dunder attribute names to be overload names
-<<<<<<< HEAD
-    bool is_a_valid_overload_name = !((overload_name == "default") || (overload_name.rfind("__", 0) == 0));
-    TORCH_CHECK(is_a_valid_overload_name, overload_name, " is not a legal overload name for aten operators");
-=======
     bool is_a_valid_overload_name =
         !((overload_name == "default") || (overload_name.rfind("__", 0) == 0));
     TORCH_CHECK(
         is_a_valid_overload_name,
         overload_name,
         " is not a legal overload name for aten operators");
->>>>>>> c32b74ce
     return {name, overload_name};
   }
 
