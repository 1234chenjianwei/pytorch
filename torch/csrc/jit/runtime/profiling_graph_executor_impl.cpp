--- conflicted
+++ resolved
@@ -587,18 +587,15 @@
     auto copy = graph->copy();
     runProfilingInsensitiveOptimizations(copy);
     pr_ = ProfilingRecord::instrumentGraph(copy);
-<<<<<<< HEAD
-    if (RegisterCudaFuseGraph::isRegistered()) {
-      torch::jit::fuser::cuda::InsertProfileNodesForCUDAFuser(pr_.get());
-    }
-=======
     // `InsertProfileNodesForSpecializeAutogradZero` profiles a definition vs a
     // use and it doesn't expect any profile nodes between a graph input and its
     // consumer, `aten::_grad_sum_to_size`. This means we need to run it first,
     // before any other pass that could insert `prim::iprofile_value` node on
     // `aten::_grad_sum_to_size` input.
     InsertProfileNodesForSpecializeAutogradZero(pr_.get());
->>>>>>> f7b339d1
+    if (RegisterCudaFuseGraph::isRegistered()) {
+      torch::jit::fuser::cuda::InsertProfileNodesForCUDAFuser(pr_.get());
+    }
     GRAPH_DUMP("Profiled Graph: ", pr_->graph());
     profiling_plan_ = ExecutionPlan(pr_->graph(), function_name_);
     // fall-through
