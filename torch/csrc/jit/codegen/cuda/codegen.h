#pragma once

#include <torch/csrc/WindowsTorchApiMacro.h>
#include <torch/csrc/jit/codegen/cuda/kernel.h>

#include <string>

namespace torch {
namespace jit {
namespace fuser {
namespace cuda {
namespace codegen {

//! Generates a CUDA kernel definition for the given kernel
<<<<<<< HEAD
TORCH_CUDA_API std::string generateCudaKernel(
    const kir::Kernel* kernel,
=======
TORCH_CUDA_CU_API std::string generateCudaKernel(
    const Kernel* kernel,
>>>>>>> f7b339d1
    const std::string& kernel_name = "CUDAGeneratedKernel");

} // namespace codegen
} // namespace cuda
} // namespace fuser
} // namespace jit
} // namespace torch<|MERGE_RESOLUTION|>--- conflicted
+++ resolved
@@ -12,13 +12,8 @@
 namespace codegen {
 
 //! Generates a CUDA kernel definition for the given kernel
-<<<<<<< HEAD
-TORCH_CUDA_API std::string generateCudaKernel(
+TORCH_CUDA_CU_API std::string generateCudaKernel(
     const kir::Kernel* kernel,
-=======
-TORCH_CUDA_CU_API std::string generateCudaKernel(
-    const Kernel* kernel,
->>>>>>> f7b339d1
     const std::string& kernel_name = "CUDAGeneratedKernel");
 
 } // namespace codegen
