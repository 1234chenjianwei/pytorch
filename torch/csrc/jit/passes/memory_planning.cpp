--- conflicted
+++ resolved
@@ -5,7 +5,6 @@
 
 #include <jit/tensorexpr/kernel.h>
 #include <torch/csrc/jit/ir/alias_analysis.h>
-#include <torch/csrc/jit/jit_log.h>
 #include <torch/csrc/jit/runtime/static/ops.h>
 #include <limits>
 
@@ -136,21 +135,12 @@
     const std::shared_ptr<Graph>& graph,
     size_t total_size,
     c10::optional<at::Device> device_type = c10::nullopt) {
-<<<<<<< HEAD
-  auto* storage = graph->create(prim::AllocateStorage, 1);
-  // there is no e.g. ui_ because pytorch doesn't have a uint64 ScalarType
-  storage->i_(attr::total_size, (int64_t)total_size);
-
-  if (device_type || (device_type = jit::tensorexpr::pickDeviceType(graph))) {
-    storage->i_(attr::device, static_cast<int8_t>(device_type.value().type()));
-=======
   auto slab = graph->create(prim::AllocateSlab, 1);
   slab->output()->setType(StorageType::get());
   slab->i_(attr::total_size, (int64_t)total_size);
 
   if (device_type || (device_type = jit::tensorexpr::pickDeviceType(graph))) {
     slab->i_(attr::device_type, static_cast<int8_t>(device_type->type()));
->>>>>>> 24f164ec
   } else {
     slab->i_(attr::device_type, static_cast<int8_t>(at::kCPU));
   }
@@ -191,12 +181,25 @@
   release_slab->insertBefore(graph->return_node());
 }
 
-std::vector<Node*> insertPreAllocTensorNodes(
+struct frameNodeLTCmp {
+  size_t operator()(
+      const std::pair<FrameNodeId, std::vector<UniqueLiveRange>>& f1,
+      const std::pair<FrameNodeId, std::vector<UniqueLiveRange>>& f2) const {
+    return f1.first.pc < f2.first.pc;
+  }
+};
+
+void insertPreallocNodes(
     std::shared_ptr<Graph>& graph,
-    Node* storage,
+    size_t total_size,
     std::vector<MemAllocation> allocations,
     std::vector<std::pair<FrameNodeId, std::vector<UniqueLiveRange>>>
-        collected_node_live_ranges) {
+        collected_node_live_ranges,
+    c10::optional<at::Device> device_type = c10::nullopt) {
+  auto slab = insertSlabNode(graph, total_size, device_type);
+  auto release_slab = graph->create(prim::ReleaseSlab, 0);
+  release_slab->addInput(slab->output());
+
   SortedLiveRangeMap<MemRegion> allocations_map;
   for (const auto& item : allocations) {
     allocations_map[item.ulvr] = item.reg;
@@ -205,9 +208,8 @@
   std::sort(
       collected_node_live_ranges.begin(),
       collected_node_live_ranges.end(),
-      frameNodeIdCmp());
-
-  std::vector<Node*> inserted_alloc_nodes;
+      frameNodeLTCmp());
+
   for (auto& item : collected_node_live_ranges) {
     auto frame_id = item.first;
     auto lvrs = item.second;
@@ -215,25 +217,17 @@
     auto node = frame_id.node;
 
     for (const auto& lvr : lvrs) {
+      auto* alloc = graph->create(prim::PreallocateTensor, 1);
+      alloc->insertBefore(node);
+      alloc->addInput(slab->output());
+
       auto region = allocations_map[lvr];
-      auto* alloc = graph->create(prim::PreAllocateTensor, 1);
-      inserted_alloc_nodes.emplace_back(alloc);
-      GRAPH_DEBUG(
-          "inserting preallocation op for ",
-          getHeader(node),
-          " ",
-          std::addressof(*node),
-          " with size ",
-          region.size);
-      alloc->insertBefore(node);
-      alloc->addInput(storage->output());
-
-      alloc->i_(attr::size, region.size);
-      alloc->i_(attr::offset, region.offset);
-      alloc->i_(attr::device, storage->i(attr::device));
-    }
-  }
-  return inserted_alloc_nodes;
+      alloc->i_(attr::size, (int64_t)region.size);
+      alloc->i_(attr::offset, (int64_t)region.offset);
+      alloc->i_(attr::device_type, slab->i(attr::device_type));
+    }
+  }
+  release_slab->insertBefore(graph->return_node());
 }
 
 bool hasOutVariant(Node* node) {
@@ -398,16 +392,33 @@
   return true;
 }
 
-<<<<<<< HEAD
+struct frameNodeEqCmp {
+  bool operator()(const FrameNodeId& lhs, const FrameNodeId& rhs) const {
+    if (!lhs.node->maybeSchema() || !rhs.node->maybeSchema()) {
+      return false;
+    }
+
+    return lhs.pc == rhs.pc && lhs.node->schema() == rhs.node->schema() &&
+        getHeader(lhs.node) == getHeader(rhs.node);
+  }
+};
+
+struct frameNodeHash {
+  size_t operator()(const FrameNodeId& frame_node_id) const {
+    return std::hash<size_t>()(frame_node_id.pc) ^
+        (std::hash<std::string>()(getHeader(frame_node_id.node)) << 1);
+  }
+};
+
 std::vector<std::pair<FrameNodeId, std::vector<UniqueLiveRange>>>
 collectLiveRangesPerNode(std::vector<std::pair<UniqueLiveRange, FrameNodeId>>
                              live_range_node_header) {
   std::unordered_map<
       FrameNodeId,
       std::vector<UniqueLiveRange>,
-      frame_node_id_hash>
+      frameNodeHash,
+      frameNodeEqCmp>
       node_live_ranges;
-
   for (const auto& item : live_range_node_header) {
     auto lvr = item.first;
     auto frame_node_id = item.second;
@@ -424,54 +435,59 @@
   std::sort(
       collected_node_live_ranges.begin(),
       collected_node_live_ranges.end(),
-      frameNodeIdCmp());
+      frameNodeLTCmp());
   return collected_node_live_ranges;
 }
 
 std::pair<
     SortedLiveRangeMap<size_t>,
     std::vector<std::pair<UniqueLiveRange, FrameNodeId>>>
-getManagedLiveRangesFromMemEvents(
-    std::vector<MemEvent> mem_events,
+getManagedLiveRangesFromMemoryEvents(
+    std::vector<MemoryEvent> mem_events,
     const std::shared_ptr<Graph> graph) {
   SortedLiveRangeMap<size_t> managed_live_ranges;
   std::vector<std::pair<UniqueLiveRange, FrameNodeId>> live_range_node_header;
   live_range_node_header.reserve(mem_events.size());
 
-  std::unordered_map<std::string, MemEvent> allocs;
+  std::unordered_map<intptr_t, MemoryEvent> allocs;
   auto trace_hasher = std::hash<std::string>();
   // validate
   for (auto& mem_event : mem_events) {
-    if (mem_event.type == MemEvent::EventType::Allocate) {
+    if (mem_event.type == MemoryEvent::EventType::ALLOCATE) {
       if (mem_event.frame_node_id.has_value()) {
-        allocs.insert({mem_event.ptr_addr, mem_event});
+        allocs.insert({mem_event.addr, mem_event});
       } else {
         // created before interpreter started e.g. inputs and weights...
-        TORCH_INTERNAL_ASSERT(mem_event.time == 0);
+
+        TORCH_INTERNAL_ASSERT(mem_event.frame_node_id->pc == 0);
       }
-    } else if (mem_event.type == MemEvent::EventType::Free) {
-      TORCH_INTERNAL_ASSERT(allocs.count(mem_event.ptr_addr) > 0);
-      TORCH_INTERNAL_ASSERT(allocs.find(mem_event.ptr_addr) != allocs.end());
-      auto alloc = allocs.at(mem_event.ptr_addr);
+    } else if (mem_event.type == MemoryEvent::EventType::FREE) {
+      TORCH_INTERNAL_ASSERT(allocs.count(mem_event.addr) > 0);
+      TORCH_INTERNAL_ASSERT(allocs.find(mem_event.addr) != allocs.end());
+      auto alloc = allocs.at(mem_event.addr);
       TORCH_INTERNAL_ASSERT(
-          alloc.type == MemEvent::EventType::Allocate,
+          alloc.type == MemoryEvent::EventType::ALLOCATE,
           " ",
           alloc.type,
           " ",
-          MemEvent::EventType::Allocate);
+          MemoryEvent::EventType::ALLOCATE);
       TORCH_INTERNAL_ASSERT(
           alloc.size == mem_event.size, " ", alloc.size, " ", mem_event.size);
       TORCH_INTERNAL_ASSERT(
-          alloc.time < mem_event.time, " ", alloc.time, " ", mem_event.time);
+          alloc.start_time < mem_event.start_time,
+          " ",
+          alloc.start_time,
+          " ",
+          mem_event.start_time);
 
       auto lvr = UniqueLiveRange{
-          {alloc.time, mem_event.time},
-          std::to_string(trace_hasher(mem_event.allocation_trace))};
+          {alloc.start_time, mem_event.start_time},
+          std::to_string(trace_hasher(mem_event.stack_trace.value()))};
       managed_live_ranges.insert({lvr, alloc.size});
 
       live_range_node_header.emplace_back(
           std::make_pair(lvr, alloc.frame_node_id.value()));
-      allocs.erase(mem_event.ptr_addr);
+      allocs.erase(mem_event.addr);
     }
   }
 
@@ -487,7 +503,7 @@
     }
     for (auto& alloc : allocs) {
       TORCH_INTERNAL_ASSERT(
-          alloc.second.type == MemEvent::EventType::Allocate &&
+          alloc.second.type == MemoryEvent::EventType::ALLOCATE &&
           alloc.second.frame_node_id.has_value());
       GRAPH_DEBUG("leaked alloc: ", alloc.second, "\n");
       // TODO: this isn't a great heuristic (since tensors created within
@@ -506,27 +522,16 @@
   return std::make_pair(managed_live_ranges, live_range_node_header);
 }
 
-void insertCollectAllocatedTensorsNode(
-    std::shared_ptr<Graph>& graph,
-    std::vector<Node*> alloc_nodes) {
-  auto* collect_node = graph->create(prim::Constant, 1);
-  collect_node->s_(attr::name, "CollectAllocatedTensors");
-  collect_node->insertBefore(graph->return_node());
-  for (auto& node : alloc_nodes) {
-    collect_node->addInput(node->output());
-  }
-}
-
 void planMemoryWithTracing(
     std::shared_ptr<Graph>& graph,
     Strategy strat,
-    std::vector<MemEvent> mem_events,
+    std::vector<MemoryEvent> mem_events,
     at::Device device_type) {
   TORCH_INTERNAL_ASSERT(!mem_events.empty());
   SortedLiveRangeMap<size_t> managed_live_ranges;
   std::vector<std::pair<UniqueLiveRange, FrameNodeId>> live_range_node_header;
   std::tie(managed_live_ranges, live_range_node_header) =
-      getManagedLiveRangesFromMemEvents(mem_events, graph);
+      getManagedLiveRangesFromMemoryEvents(mem_events, graph);
   std::vector<MemAllocation> allocations;
 
   switch (strat) {
@@ -566,31 +571,19 @@
       "invalid allocation",
       strat);
 
-  GRAPH_DEBUG("\ngraph before inserting storage node\n", *graph);
-  auto storage_node = insertAllocStorageNode(graph, total_size, device_type);
-  GRAPH_DEBUG("\ngraph after inserting storage node\n", *graph);
-
   auto collected_node_live_ranges =
       collectLiveRangesPerNode(live_range_node_header);
 
-  auto inserted_alloc_nodes = insertPreAllocTensorNodes(
-      graph, storage_node, allocations, collected_node_live_ranges);
-  GRAPH_DEBUG("\ngraph after inserting prealloc nodes\n", *graph);
-  // otherwise
-  insertCollectAllocatedTensorsNode(graph, inserted_alloc_nodes);
-  GRAPH_DEBUG("\ngraph after inserting collect node\n", *graph);
-}
-
-void planMemory(const std::shared_ptr<Graph>& graph, Strategy strat) {
-  auto managed_values = getManagedValues(graph);
-=======
+  insertPreallocNodes(
+      graph, total_size, allocations, collected_node_live_ranges);
+}
+
 std::pair<size_t, FastMap<const Value*, std::pair<UniqueLiveRange, size_t>>>
 planMemory(const std::shared_ptr<Graph>& graph, Strategy strat) {
   FastMap<const Value*, std::pair<UniqueLiveRange, size_t>> managed_values,
       unmanaged_values;
   std::tie(unmanaged_values, managed_values) =
       getManagedAndUnManagedValues(graph);
->>>>>>> 24f164ec
   SortedLiveRangeMap<size_t> managed_live_ranges;
   for (auto& item : managed_values) {
     auto ulvr = item.second.first;
