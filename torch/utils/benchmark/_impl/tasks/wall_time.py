import timeit
import typing

from torch.utils.benchmark._impl import constants
from torch.utils.benchmark._impl.tasks import base as task_base
from torch.utils.benchmark._impl.templates import jit as jit_template
from torch.utils.benchmark._impl.workers import base as worker_base
from torch.utils.benchmark._impl.workers import in_process_worker


class TimeitTask(task_base.TaskBase):

    _worker: worker_base.WorkerBase
    _should_cuda_sync: typing.Optional[bool]

    def __init__(
        self,
        work_spec: constants.WorkSpec,
        timer: typing.Optional[typing.Callable[[], float]] = None,
        worker: typing.Optional[worker_base.WorkerBase] = None,
    ) -> None:
        self._work_spec = work_spec
        self._worker = worker or in_process_worker.InProcessWorker({})
        self.worker.run(jit_template.generate(work_spec=self._work_spec))

        # See `measure` for more details.
        self._should_cuda_sync = None

        # `timeit.Timer` allows users to override the timer used, so we have
        # to support that functionality.
        self._custom_timer: bool = False
        if self._work_spec.language == constants.Language.CPP:
            assert timer is None

        elif timer not in (None, timeit.default_timer):
            self.worker.store("_timeit_task_timer", timer, in_memory=True)
            self._custom_timer = True

    @property
    def worker(self) -> worker_base.WorkerBase:
        return self._worker

    def timeit(self, number: int) -> float:
<<<<<<< HEAD
        result, self._should_cuda_sync = self.measure(
            n_iter=number,
            num_threads=self._work_spec.num_threads,
            custom_timer=self._custom_timer,
            should_cuda_sync=self._should_cuda_sync
        )
        return result

    @task_base.run_in_worker(scoped=True)
    def measure(
        n_iter: int,
        num_threads: int,
        custom_timer: bool,
        should_cuda_sync: typing.Optional[bool],
    ) -> typing.Tuple[float, bool]:
        from torch.utils.benchmark._impl import runtime_utils
=======
        result = self.measure(n_iter=number, custom_timer=self._custom_timer)
        assert isinstance(result, float)
        return result

    @task_base.run_in_worker(scoped=True)
    @staticmethod
    def measure(n_iter: int, custom_timer: bool) -> float:  # noqa: B902
>>>>>>> 1d74afa8
        from torch.utils.benchmark._impl.templates import jit as jit_template

        with runtime_utils.set_torch_threads(num_threads):
            # The first time `measure` is called, we must determine if it is
            # necessary to syncronize CUDA. In some cases this can be done
            # statically: if PyTorch is not built with CUDA or a GPU is not
            # present, we know a priori that we don't need to sync.
            #
            # Alternatively, if we cannot make such a static determination we
            # run a few times using the Kineto profier, and check if any CUDA
            # events are observed.
            #
            # We pass `should_cuda_sync` back to the caller so that TimeitTask
            # can remember if it needs to sync, and subsequent calls can skip
            # the overhead of checking.
            if should_cuda_sync is None:
                should_cuda_sync = runtime_utils.ShouldCudaSynchronize.cuda_present()

            if should_cuda_sync is None:
                with runtime_utils.ShouldCudaSynchronize() as watch_cuda:
                    jit_template.get().call(n_iter=3)
                should_cuda_sync = watch_cuda.cuda_detected

            if not isinstance(should_cuda_sync, bool):
                raise ValueError(
                    "`should_cuda_sync` should have been narrowed to a bool, "
                    f"instead got `{should_cuda_sync}`. ({type(should_cuda_sync)})")

            # This is placed in the global namespace during Task init.
            kwargs = {"timer": globals()["_timeit_task_timer"]} if custom_timer else {}

            return jit_template.get().measure_wall_time(
                n_iter=n_iter,
                n_warmup_iter=1,
                cuda_sync=should_cuda_sync,
                **kwargs,
            ), should_cuda_sync<|MERGE_RESOLUTION|>--- conflicted
+++ resolved
@@ -41,32 +41,24 @@
         return self._worker
 
     def timeit(self, number: int) -> float:
-<<<<<<< HEAD
         result, self._should_cuda_sync = self.measure(
             n_iter=number,
             num_threads=self._work_spec.num_threads,
             custom_timer=self._custom_timer,
             should_cuda_sync=self._should_cuda_sync
         )
+        assert isinstance(result, float)
         return result
 
     @task_base.run_in_worker(scoped=True)
+    @staticmethod
     def measure(
         n_iter: int,
         num_threads: int,
         custom_timer: bool,
         should_cuda_sync: typing.Optional[bool],
-    ) -> typing.Tuple[float, bool]:
+    ) -> typing.Tuple[float, bool]:  # noqa: B902
         from torch.utils.benchmark._impl import runtime_utils
-=======
-        result = self.measure(n_iter=number, custom_timer=self._custom_timer)
-        assert isinstance(result, float)
-        return result
-
-    @task_base.run_in_worker(scoped=True)
-    @staticmethod
-    def measure(n_iter: int, custom_timer: bool) -> float:  # noqa: B902
->>>>>>> 1d74afa8
         from torch.utils.benchmark._impl.templates import jit as jit_template
 
         with runtime_utils.set_torch_threads(num_threads):
