--- conflicted
+++ resolved
@@ -222,13 +222,8 @@
     if is_fc:
         print("Found forward compatible schemas for all existing schemas")
     else:
-<<<<<<< HEAD
         print(
-            "The PR is introducing a forward incompatible changes to the "
-=======
-        warnings.warn(
             "The PR is introducing a potentially forward incompatible changes to the "
->>>>>>> 5511e31c
             "operator library. Please contact PyTorch team to confirm "
             "whether this change is wanted or not. \n\nBroken ops: "
             "[\n\t{}\n]".format("\n\t".join(broken_ops))
