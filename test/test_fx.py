# Owner(s): ["oncall: fx"]

import builtins
import contextlib
import copy
import functools
import inspect
import math
import numbers
import operator
import os
import pickle
import sys
import torch
import traceback
import typing
import types
import warnings
import unittest
from math import sqrt
from torch.multiprocessing import Process
from torch.testing import FileCheck
from torch.testing._internal.common_methods_invocations import op_db
from torch.testing._internal.common_device_type import ops, onlyCPU, instantiate_device_type_tests
import torch.utils._pytree as pytree
import torch.fx._pytree as fx_pytree
from torch.fx import symbolic_trace, Proxy, Node, GraphModule, Interpreter, Tracer, Transformer, Graph, wrap, PH, CodeGen
from torch.fx.node import Target, Argument
from torch.fx.passes import shape_prop
from torch.fx.immutable_collections import immutable_dict, immutable_list
from torch.fx.experimental.rewriter import RewritingTracer
from torch.fx.operator_schemas import get_signature_for_torch_op
from copy import deepcopy
from collections import namedtuple

from torch.fx.proxy import TraceError
from torch.fx._compatibility import _BACK_COMPAT_OBJECTS, _MARKED_WITH_COMATIBLITY

from fx.test_subgraph_rewriter import TestSubgraphRewriter  # noqa: F401
from fx.test_dce_pass import TestDCE  # noqa: F401
from fx.test_fx_const_fold import TestConstFold  # noqa: F401
from fx.test_fx_param_shape_control_flow import TestConstParamShapeInControlFlow  # noqa: F401

if sys.version_info >= (3, 7):
    from fx.test_gradual_type import AnnotationsTest  # noqa: F401
if sys.version_info >= (3, 7):
    from fx.test_gradual_type import TypeCheckerTest  # noqa: F401
from typing import Any, Callable, Dict, NamedTuple, List, Optional, Tuple, Union
from torch.testing._internal.common_utils import (
    IS_FBCODE,
    IS_MACOS,
    IS_WINDOWS,
    TEST_WITH_ROCM,
    find_library_location,
    run_tests,
)
from torch.testing._internal.jit_utils import JitTestCase

from fx.named_tup import MyNamedTup

try:
    from torchvision import models as torchvision_models
    HAS_TORCHVISION = True
except ImportError:
    HAS_TORCHVISION = False
skipIfNoTorchVision = unittest.skipIf(not HAS_TORCHVISION, "no torchvision")

class SimpleTest(torch.nn.Module):
    def forward(self, x):
        return torch.relu(x + 3.0)

def a_non_torch_leaf(a, b):
    return a + b

# Used for test_autowrap_function. Autowrapped functions need to be global
def fx_int(x: float) -> int:
    return int(x)

def fx_int_x2(x: float) -> int:
    return int(x) * 2

# used in test_pytree. It's all the way out here because pickling a GraphModule
# that uses Point errors out if Point is local to the function
Point = namedtuple('Point', ['x', 'y'])

# Test wrap() passing both a function name as well as a function
# directly
def a_lifted_leaf(a, b):
    return a[0] + a[1] + b

wrap('a_lifted_leaf')
# Test wrapping twice doesn't break anything
wrap('a_lifted_leaf')

def a_lifted_leaf2(a, b):
    return a[0] + a[1] + b

wrap(a_lifted_leaf2)

wrap('len')

wrap('getattr')

@wrap
def wrapped_via_decorator(a):
    return a + 1

wrap('wrapped_with_submodule')

def wrapped_with_submodule(x: torch.Tensor, batchnorm1d: torch.nn.BatchNorm1d):
    return batchnorm1d(x)


real_wrapped_via_decorator = wrapped_via_decorator
real_a_lifed_leaf = a_lifted_leaf
real_a_lifed_leaf2 = a_lifted_leaf2
_sqrt = sqrt

wrap('wrapper_fn')

def wrapper_fn(x):
    return torch.foo(x)

class Pair(NamedTuple):
    x : torch.Tensor
    y : torch.Tensor

# for testing pytrees
class Foo(object):  # noqa: B209
    def __init__(self, a, b):
        self.a = a
        self.b = b

class TestFX(JitTestCase):
    def setUp(self):
        # Checking for mutable operations whil tracing is feature flagged
        # Enable it in testing but not by default
        self.orig_tracer_mutable_flag = torch.fx.proxy.TracerBase.check_mutable_operations
        torch.fx.proxy.TracerBase.check_mutable_operations = True

        if not (TEST_WITH_ROCM or IS_FBCODE or IS_WINDOWS or IS_MACOS):
            lib_file_path = find_library_location('libtorchbind_test.so')
            torch.ops.load_library(str(lib_file_path))

    def tearDown(self):
        torch.fx.proxy.TracerBase.check_mutable_operations = self.orig_tracer_mutable_flag

    def checkGraphModule(self, m: torch.nn.Module, args, kwargs=None):
        """Check that an nn.Module's results match the GraphModule version
        for a given set of args/kwargs.
        """
        kwargs = kwargs if kwargs else {}
        ref_outs = m(*args, **kwargs)
        gm = symbolic_trace(m)
        gm.graph.lint()
        test_outs = gm(*args, **kwargs)
        self.assertEqual(ref_outs, test_outs)

    def test_graph_module(self):
        class MySub(torch.nn.Module):
            def __init__(self):
                super().__init__()
                self.w = torch.nn.Parameter(torch.rand(4, 3))

            def forward(self, x):
                return self.w + x

        class MyModule(torch.nn.Module):
            def __init__(self):
                super().__init__()
                self.lin = torch.nn.Linear(4, 3)
                self.sub_mod = MySub()
                self.w = torch.nn.Parameter(torch.rand(3))

            def forward(self, A, B, c):
                t = torch.sigmoid(A) + self.lin(c)
                return self.sub_mod(t.data + self.w + t + 1 - A + B // A + -A + A.add(B, alpha=3))

        m = MyModule()
        gm = symbolic_trace(m)

        ms = torch.jit.script(gm)

        class M2(torch.nn.Module):
            def forward(self, A):
                m, idx = torch.max(A, 0)
                return m + 1, idx + 1

        m2 = M2()
        gm2 = symbolic_trace(m2)

        class T(torch.nn.Module):

            def forward(self, A, b=4, *args, c=5, **kwargs):
                x = A + 1 + args[0] + kwargs['3']
                return x

        t = T()
        symbolic_trace(t)

        # test for issue described at https://github.com/pytorch/pytorch/issues/63883
        class M3(torch.nn.Module):
            def forward(self, x):
                return torch.relu(x)

        m3 = M3()
        gm3 = symbolic_trace(m3)
        new_instance = gm3.__new__(type(gm3))
        new_instance.__init__(gm3, gm3.graph)

        x = torch.randn(5, 3)
        torch.testing.assert_allclose(new_instance(x), torch.relu(x))

    def test_custom_import(self):
        graph = torch.fx.Graph()
        a = graph.placeholder('x')
        b = graph.placeholder('y')
        c = graph.call_function(a_non_torch_leaf, (a, b))
        d = graph.call_function(torch.sin, (c,))
        graph.output(d)
        gm = GraphModule(torch.nn.Module(), graph)
        x, y = torch.rand(1), torch.rand(1)
        self.assertEqual(torch.sin(x + y), gm(x, y))

    def test_args_kwargs(self):
        class T(torch.nn.Module):
            def forward(self, *args, **kwargs):
                x = args[0] + kwargs['foo']
                return x

        t = T()
        self.checkGraphModule(t, (torch.rand(1), torch.rand(1)), {'foo': torch.rand(1)})

    def test_args_kwargs_no_self(self):
        class T(torch.nn.Module):
            def forward(*args, **kwargs):  # noqa: B902
                self = args[0]
                return torch.relu(args[1])

        t = T()
        with self.assertRaisesRegex(RuntimeError, r'cannot be part of \*args expansion'):
            self.checkGraphModule(t, (torch.rand(1), torch.rand(1)), {'foo': torch.rand(1)})

    def test_fx_shifts(self):
        class MyModule(torch.nn.Module):
            def forward(self, x):
                return x << 3, x >> 3

        input = torch.LongTensor(10).random_(0, 1024)

        m = MyModule()
        self.checkGraphModule(m, (input,))

    def test_fx_and_or(self):
        class MyModule(torch.nn.Module):
            def forward(self, x):
                return x & x, x | x

        input = torch.LongTensor(10).random_(0, 1024)

        m = MyModule()
        self.checkGraphModule(m, (input,))

    def test_dict(self):
        class MyDictMod(torch.nn.Module):
            def forward(self, d):
                return d['3'].relu(), {'4' : d['3'].neg()}

        input_dict = {'3': torch.rand(3, 4)}
        m = MyDictMod()

        self.checkGraphModule(m, (input_dict,))

    def test_matmul_tracing(self):
        const = torch.randn(3)

        def matmul_f(x):
            return x @ const

        mod = symbolic_trace(matmul_f)
        inp = torch.randn(3)
        self.assertEqual(mod(inp), matmul_f(inp))

        def rmatmul_f(x):
            return const @ x

        mod = symbolic_trace(rmatmul_f)
        inp = torch.randn(3)
        self.assertEqual(mod(inp), rmatmul_f(inp))


    def test_disallow_override(self):
        # Custom delegate to disallow in-place tensor operations
        class NoMutableCallTracer(Tracer):
            def create_node(self, kind : str, target : Union[str, Callable],
                            args : Tuple[Argument, ...], kwargs : Dict[str, Any], name : Optional[str] = None,
                            type_expr : Optional[Any] = None) -> Node:
                name = target if isinstance(target, str) else torch.typename(target)
                if name[-1] == '_':
                    raise RuntimeError('In-place operations are not supported')
                return super().create_node(kind, target, args, kwargs, name)

        # Test method
        class MyInplaceMod(torch.nn.Module):
            def forward(self, x):
                x.add_(3.0)
                return x

        m = MyInplaceMod()

        with self.assertRaisesRegex(RuntimeError, 'In-place operations'):
            NoMutableCallTracer().trace(m)

        # Test free function
        class MyInplaceMod2(torch.nn.Module):
            def forward(self, x):
                torch.log_(x)
                return x
        m2 = MyInplaceMod2()
        with self.assertRaisesRegex(RuntimeError, 'In-place operations'):
            NoMutableCallTracer().trace(m2)

        # Test symbolic node as an arg
        class MyInplaceMod3(torch.nn.Module):
            def forward(self, x):
                y = torch.ones(3, 4)
                y.add_(x)
                return x
        m3 = MyInplaceMod3()
        with self.assertRaisesRegex(RuntimeError, 'In-place operations'):
            NoMutableCallTracer().trace(m3)

    def test_leaf_module(self):
        # Custom delegate to make it so that there are no leaf modules, everything
        # should get traced through
        class NoLeafModulesTracer(Tracer):
            def is_leaf_module(self, m, qualname):
                return False

        class MyReluMod(torch.nn.Module):
            def __init__(self):
                super().__init__()
                self.relu = torch.nn.ReLU()

            def forward(self, x):
                return self.relu(x)

        mrm = MyReluMod()
        sym = NoLeafModulesTracer().trace(mrm)
        for node in sym.nodes:
            self.assertNotEqual(node.op, 'call_module')
        sym.lint()

    def test_wrap(self):
        self.assertEqual(3 + 4 + 5, a_lifted_leaf((3, 4), 5))

        def to_trace(y):
            return a_lifted_leaf((4, y), 3) + a_lifted_leaf((3, 4), 5) + a_lifted_leaf((y, y), y)

        m = symbolic_trace(to_trace)
        self.assertIn('a_lifted_leaf', m.code)
        self.assertEqual(27, m(2))
        self.assertIs(a_lifted_leaf, real_a_lifed_leaf)

    def test_wrap_fn_directly(self):
        self.assertEqual(3 + 4 + 5, a_lifted_leaf2((3, 4), 5))

        def to_trace(y):
            return a_lifted_leaf2((4, y), 3) + a_lifted_leaf2((3, 4), 5) + a_lifted_leaf2((y, y), y)

        m = symbolic_trace(to_trace)
        self.assertIn('a_lifted_leaf2', m.code)
        self.assertEqual(27, m(2))
        self.assertIs(a_lifted_leaf2, real_a_lifed_leaf2)

    def test_wrapped_via_decorator(self):
        self.assertEqual(wrapped_via_decorator(0), 1)

        def to_trace(y):
            return wrapped_via_decorator(y)

        m = symbolic_trace(to_trace)
        self.assertIn('wrapped_via_decorator', m.code)
        self.assertEqual(m(0), 1)
        self.assertIs(wrapped_via_decorator, real_wrapped_via_decorator)
        self.assertFalse(hasattr(wrapped_via_decorator, "__fx_already_patched"))

    def test_wrapped_via_decorator_and_transformed(self):
        self.assertEqual(wrapped_via_decorator(0), 1)

        def to_trace(y):
            return wrapped_via_decorator(y)

        m = symbolic_trace(to_trace)
        self.assertIn('wrapped_via_decorator', m.code)
        self.assertEqual(m(0), 1)
        self.assertIs(wrapped_via_decorator, real_wrapped_via_decorator)
        self.assertFalse(hasattr(wrapped_via_decorator, "__fx_already_patched"))

        transformed = torch.fx.Transformer(m).transform()
        self.assertIn('wrapped_via_decorator', transformed.code)
        self.assertEqual(transformed(0), 1)
        self.assertIs(wrapped_via_decorator, real_wrapped_via_decorator)
        self.assertFalse(hasattr(wrapped_via_decorator, "__fx_already_patched"))

    def test_wrap_with_submodule(self):

        class M(torch.nn.Module):
            def __init__(self):
                super(M, self).__init__()
                self.batchnorm1d = torch.nn.BatchNorm1d(2, affine=False)

            def forward(self, x: torch.Tensor):
                return wrapped_with_submodule(x, self.batchnorm1d)

        m = symbolic_trace(M())

        self.assertIn("wrapped_with_submodule", m.code)

        input = torch.rand(3, 2)
        ref_batchnorm1d = torch.nn.BatchNorm1d(2, affine=False)
        self.assertEqual(ref_batchnorm1d(input), m(input))

    def test_wrapped_retrace(self):
        def to_trace(y):
            return wrapped_via_decorator(y)

        m = symbolic_trace(to_trace)
        self.assertIn('wrapped_via_decorator', m.code)
        self.assertEqual(m(0), 1)

        retraced = symbolic_trace(m)
        self.assertIn('wrapped_via_decorator', retraced.code)
        self.assertEqual(retraced(0), 1)

    def test_graph_edit_with_proxy(self):
        class M(torch.nn.Module):
            def forward(self, a, b):
                return a + b
        m = M()
        g = symbolic_trace(m).graph
        new_g = torch.fx.Graph()
        val_map : Dict[Node, Node] = {}
        output_val = new_g.graph_copy(g, val_map)
        t = Proxy(output_val)
        # test that we can use proxy objects to generate more graph code later for things that do not need to work with modules.
        new_g.output((t + t).node)
        gm = GraphModule(m, new_g)
        gm.graph.lint()
        self.assertEqual(gm(3, 4), 14)

    def test_graph_unique_names(self):
        class M(torch.nn.Module):
            def forward(self, a, b):
                return a + b
        m = M()
        g = symbolic_trace(m).graph
        new_g = torch.fx.Graph()
        val_map : Dict[Node, Node] = {}
        output_val = new_g.graph_copy(g, val_map)
        t = Proxy(output_val)
        # test that we can use proxy objects to generate more graph code later for things that do not need to work with modules.
        new_g.output((t + t).node)
        gm = GraphModule(m, new_g)
        seen_names : Set[str] = set()
        for node in gm.graph.nodes:
            assert node.name not in seen_names
            seen_names.add(node.name)

    def test_stack_traces(self):
        class M(torch.nn.Module):
            def forward(self, a, b):
                return a + b

        tracer = torch.fx.Tracer()
        tracer.record_stack_traces = True

        graph = tracer.trace(M())
        # saving the original list because we will insert new nodes as a part of a test
        orig_graph_nodes = list(graph.nodes)
        for node in orig_graph_nodes:
            if node.op == 'output':
                continue
            self.assertTrue(node.stack_trace is not None)
            assert 'test_fx.py' in node.stack_trace

            # verify that copying the node does not lose the stack trace
            new_node = graph.node_copy(node)
            self.assertTrue(new_node.stack_trace is not None)
            assert 'test_fx.py' in new_node.stack_trace

    def test_graph_unique_names_manual(self):
        graph : torch.fx.Graph = torch.fx.Graph()
        a : torch.fx.Node = graph.create_node('placeholder', 'x')
        b : torch.fx.Node = graph.create_node('call_module', 'linear_mod', args=(a,), name='foo_1_1')
        c : torch.fx.Node = graph.create_node('get_attr', 'y_attr', name='foo_1')
        d : torch.fx.Node = graph.create_node('call_function', operator.add, args=(b, c))
        graph.output(d)
        graph2 = torch.fx.Graph()
        val_map : Dict[Node, Node] = {}
        graph2.graph_copy(graph, val_map)
        seen_names : Set[str] = set()
        for node in graph2.nodes:
            assert node.name not in seen_names
            seen_names.add(node.name)

    def test_unpack(self):
        class M(torch.nn.Module):
            def forward(self, a, b):
                c, d = a
                return c + d + b

        a = (torch.rand(1), torch.rand(1))
        b = torch.rand(1)
        m = M()
        self.checkGraphModule(m, (a, b))

    def test_native_callable(self):
        if TEST_WITH_ROCM or IS_FBCODE or IS_WINDOWS or IS_MACOS:
            raise unittest.SkipTest("non-portable load_library call used in test")
        # This test exercises the case where we use FX to translate from Python
        # code to some native callable object
        #
        # For the purposes of testing, we use ElementwiseInterpreter defined
        # in test_custom_class.cpp.
        #
        # We test that we can
        # 1) Construct a native callable from FX IR
        # 2) Construct a drop-in replacement module that delegates to the
        #    native callable rather than the original code
        # 3) Run both the original code and native callable wrapper with
        #    equivalent results
        # 4) TorchScript compile the native callable wrapper and confirm
        #    equivalent results with the reference
        # 5) TorchScript serialize and deserialize the native callable
        #    and confirm equivalent results with the reference

        # We use this simple Module as a reference computation
        class MySimpleMod(torch.nn.Module):
            def forward(self, x):
                return 3.0 * x + x

        msm = MySimpleMod()

        # This is what a lowering pass might look like: a function that takes
        # a valid nn.Module, symbolically traces it, lowers the Module to some
        # representation, and wraps that representation up into another
        # nn.Module instance that handles dispatch to the compiled/lowered code.
        def lower_to_elementwise_interpreter(orig_mod : torch.nn.Module) -> torch.nn.Module:
            # ===== Stage 1: Symbolic trace the module =====
            mod = symbolic_trace(orig_mod)

            # ===== Stage 2: Lower GraphModule representation to the C++
            #       interpreter's instruction format ======
            instructions = []
            constant_idx = 0
            constants = {}
            fn_input_names = []

            target_to_name = {
                operator.add : "add",
                operator.mul : "mul"
            }

            output_node : Optional[Node] = None
            # For each instruction, create a triple
            # (instruction_name : str, inputs : List[str], output : str)
            # to feed into the C++ interpreter
            for n in mod.graph.nodes:
                target, args, out_name = n.target, n.args, n.name
                assert len(n.kwargs) == 0, "kwargs currently not supported"

                if n.op == 'placeholder':
                    # Placeholders specify function argument names. Save these
                    # for later when we generate the wrapper GraphModule
                    fn_input_names.append(target)
                elif n.op == 'call_function':
                    assert target in target_to_name, "Unsupported call target " + target
                    arg_names = []
                    for arg in args:
                        if not isinstance(arg, Node):
                            # Pull out constants. These constants will later be
                            # fed to the interpreter C++ object via add_constant()
                            arg_name = f'constant_{constant_idx}'
                            constants[arg_name] = torch.tensor(
                                [arg] if isinstance(arg, numbers.Number) else arg)
                            arg_names.append(arg_name)
                            constant_idx += 1
                        else:
                            arg_names.append(arg.name)
                    instructions.append((target_to_name[target], arg_names, out_name))
                elif n.op == 'output':
                    if output_node is not None:
                        raise RuntimeError('Multiple output nodes!')
                    output_node = n
                else:
                    raise RuntimeError('Unsupported opcode ' + n.op)

            interpreter = torch.classes._TorchScriptTesting._ElementwiseInterpreter()
            # Load constants
            for k, v in constants.items():
                interpreter.add_constant(k, v)
            # Specify names for positional input arguments
            interpreter.set_input_names(fn_input_names)
            # Load instructions
            interpreter.set_instructions(instructions)
            # Specify name for single output
            assert isinstance(output_node.args[0], torch.fx.Node)
            interpreter.set_output_name(output_node.args[0].name)

            # ===== Stage 3: Create a wrapper GraphModule around the interpreter =====
            class WrapperModule(torch.nn.Module):
                def __init__(self, interpreter):
                    super().__init__()
                    self.interpreter = interpreter

            wrapper = WrapperModule(interpreter)

            # Create a graph that: 1) Takes function arguments 2) Invokes the interpreter
            # 3) Returns the speficied return value

            # FIXME: The following code could be greatly simplified by symbolic_trace'ing
            # the wrapper with a Tracer that considers the Wrapper instance a root
            # module, however, I can't get `__call__` exposed on TorchBind classes
            # without it messing up Python `hasattr` for some reason. More digging
            # into CPython's implementation of hasattr is probably in order...

            graph = torch.fx.Graph()
            # Add placeholders for fn inputs
            placeholder_nodes = []
            for name in fn_input_names:
                placeholder_nodes.append(graph.create_node('placeholder', name))

            # Get the interpreter object
            interpreter_node = graph.create_node('get_attr', 'interpreter')

            # Add a node to call the interpreter instance
            output_node = graph.create_node(
                op='call_method', target='__call__', args=(interpreter_node, placeholder_nodes))

            # Register output
            graph.output(output_node)

            graph.lint()

            # Return final GraphModule!!!
            return GraphModule(wrapper, graph)


        # Lower GraphModule to C++ interpreter
        lowered = lower_to_elementwise_interpreter(msm)

        # Compare correctness with original module
        x = torch.rand(3, 4)
        ref_out = msm(x)
        test_out = lowered(x)
        torch.testing.assert_close(test_out, ref_out)

        # Test TorchScript compilation
        scripted_lowered = torch.jit.script(lowered)
        script_out = scripted_lowered(x)
        torch.testing.assert_close(script_out, ref_out)

        # Test TorchScript ser/de
        import_copy = self.getExportImportCopy(scripted_lowered)
        imported_out = import_copy(x)
        torch.testing.assert_close(imported_out, ref_out)

    def test_reserved_getattr(self):
        """Ensure that we do not name any nodes with a reserved builtin like `getattr`"""
        class M(torch.nn.Module):
            def forward(self, a):
                return a.foo.bar.baz

        m = M()
        m_g = symbolic_trace(m)
        m_g.graph.lint()
        for node in m_g.graph.nodes:
            self.assertTrue(node.name != "getattr")

    def test_node_tagging(self):
        class TaggingTracer(Tracer):
            def create_node(self, kind : str, target : Union[str, Callable],
                            args : Tuple[Argument, ...], kwargs : Dict[str, Any], name : Optional[str] = None,
                            type_expr : Optional[Any] = None) -> Node:
                n = super().create_node(kind, target, args, kwargs, name)
                n.tag = 'foo'
                return n

        class M(torch.nn.Module):
            def forward(self, a, b):
                return a + b

        m = M()
        g = TaggingTracer().trace(m)
        g.lint()
        for n in g.nodes:
            self.assertTrue(hasattr(n, 'tag'))
            self.assertEqual(n.tag, 'foo')

    def test_tensor_attribute(self):
        class TensorAttribute(torch.nn.Module):
            def __init__(self):
                super().__init__()
                self.tensor = torch.rand(3, 4)

            def forward(self, x):
                return torch.nn.functional.linear(x, self.tensor)

        ta = TensorAttribute()
        traced = symbolic_trace(ta)
        traced(torch.rand(4, 4))

        class WrapperForQualname(torch.nn.Module):
            def __init__(self):
                super().__init__()
                self.ta = TensorAttribute()

            def forward(self, x):
                return torch.nn.functional.linear(x, self.ta.tensor)

        wfq = WrapperForQualname()
        traced2 = symbolic_trace(wfq)
        traced2.graph.lint()
        traced2(torch.rand(4, 4))

    def test_tensor_attribute_coalseced(self):

        def count_attrs(fx_module):
            targets = set()
            for node in traced.graph.nodes:
                if node.op == 'get_attr':
                    targets.add(node.target)
            return len(targets)

        val = torch.tensor(5)

        def f(x):
            return x + val + val
        traced = symbolic_trace(f)
        traced.graph.lint()
        self.assertEqual(count_attrs(traced), 1)

        val2 = torch.tensor(5)

        def f(x):
            val = torch.tensor(5)
            return x + val + val2

        traced = symbolic_trace(f)
        traced.graph.lint()
        self.assertEqual(count_attrs(traced), 2)


    def test_symbolic_trace_sequential(self):
        class Simple(torch.nn.Module):
            def forward(self, x):
                return torch.neg(x)

        seq = torch.nn.Sequential(
            Simple(),
            Simple(),
            Simple()
        )
        traced = symbolic_trace(seq)
        traced.graph.lint()
        x = torch.rand(3, 4)
        self.assertEqual(traced(x), seq(x))

    def test_tensor_constant(self):
        class ConstTensor(torch.nn.Module):
            def forward(self, x):
                return torch.nn.functional.linear(x, torch.zeros(3, 4))

        ct = ConstTensor()
        traced = symbolic_trace(ct)
        traced.graph.lint()
        traced(torch.rand(4, 4))

    def test_pickle_graphmodule(self):
        class Nested(torch.nn.Module):
            def __init__(self):
                super().__init__()
                self.st = torch.nn.Linear(4, 4)

            def forward(self, x):
                return self.st(x)

        n = Nested()
        traced = symbolic_trace(n)
        traced.graph.lint()
        pickled = pickle.dumps(traced)
        loaded = pickle.loads(pickled)
        loaded.graph.lint()
        x = torch.rand(3, 4)
        self.assertEqual(loaded(x), traced(x))

    def test_pickle_custom_import(self):
        graph = torch.fx.Graph()
        a = graph.placeholder('x')
        b = graph.placeholder('y')
        c = graph.call_function(a_non_torch_leaf, (a, b))
        d = graph.call_function(torch.sin, (c,))
        graph.output(d)
        gm = GraphModule(torch.nn.Module(), graph)
        pickled = pickle.dumps(gm)
        loaded = pickle.loads(pickled)
        loaded.graph.lint()
        x, y = torch.rand(1), torch.rand(1)
        self.assertEqual(loaded(x, y), gm(x, y))

    def test_all_input_nodes(self):
        graph : torch.fx.Graph = torch.fx.Graph()
        a : torch.fx.Node = graph.placeholder('x')
        b : torch.fx.Node = graph.call_module('linear_mod', args=(a,))
        c : torch.fx.Node = graph.get_attr('y_attr')
        d : torch.fx.Node = graph.call_function(operator.add, args=(b, c))
        e : torch.fx.Node = graph.call_function(torch.unsqueeze, args=(d, 0))
        graph.output(e)
        graph.lint()

        self.assertEqual(b.all_input_nodes, [a])
        self.assertEqual(c.all_input_nodes, [])
        self.assertEqual(d.all_input_nodes, [b, c])
        self.assertEqual(e.all_input_nodes, [d])

    def test_deepcopy_graphmodule_with_transform(self):
        st = SimpleTest()
        traced = symbolic_trace(st)
        traced.graph.lint()

        def transform(traced):
            new_graph = torch.fx.Graph()
            val_map : Dict[Node, Node] = {}
            output_value = new_graph.graph_copy(traced.graph, val_map)
            relu_out = new_graph.create_node(
                op='call_method', target='neg', args=(output_value,), kwargs={})
            new_graph.output(relu_out)
            return GraphModule(traced, new_graph)
        transformed = transform(traced)
        transformed.graph.lint()
        copied = copy.deepcopy(transformed)
        self.assertNotEqual(id(type(transformed)), id(type(copied)))
        x = torch.randn(3, 4)
        self.assertEqual(copied(x), transformed(x))

    def test_deepcopy_with_submods_params(self):
        class Bar(torch.nn.Module):
            def __init__(self):
                super().__init__()
                self.param = torch.nn.Parameter(torch.rand(3, 4))

            def forward(self, x):
                return torch.relu(x) + self.param

        class Baz(torch.nn.Module):
            def __init__(self):
                super().__init__()
                self.param = torch.nn.Parameter(torch.rand(3, 4))
                self.bar = Bar()

            def forward(self, x):
                return self.bar(x) - self.param

        baz = Baz()
        traced = symbolic_trace(baz)
        traced.graph.lint()
        copied = copy.deepcopy(traced)
        copied.graph.lint()

    def test_deepcopy_graph_with_tracer_cls(self):
        class TestTracer(Tracer):
            def is_leaf_module(self, module, name):
                return True

        g = Graph(tracer_cls=TestTracer)
        x = g.placeholder("x")
        g.output(x)

        h = copy.deepcopy(g)
        self.assertIsNotNone(h._tracer_cls)
        self.assertTrue(g._tracer_cls == h._tracer_cls)

    def test_unpack_list_better_error(self):
        class SomeArgs(torch.nn.Module):
            def forward(self, a, b):
                return torch.rand(3, 4)

        class UnpacksList(torch.nn.Module):
            def __init__(self):
                super().__init__()
                self.sa = SomeArgs()

            def forward(self, x : list):
                return self.sa(*x)

        ul = UnpacksList()
        with self.assertRaisesRegex(TraceError, 'Proxy object cannot be iterated.'):
            symbolic_trace(ul)

    def test_unpack_dict_better_error(self):
        class SomeKwargs(torch.nn.Module):
            def forward(self, x=3, y=4):
                return torch.rand(3, 4)

        class UnpacksDict(torch.nn.Module):
            def __init__(self):
                super().__init__()
                self.sk = SomeKwargs()

            def forward(self, x : dict):
                return self.sk(**x)

        ud = UnpacksDict()
        with self.assertRaisesRegex(TraceError, 'Proxy object cannot be iterated.'):
            symbolic_trace(ud)

    def test_pretty_print_targets(self):
        # Test that Graph pretty-print prints friendly name for targets
        # in `operator` and `builtins`

        class SomeMod(torch.nn.Module):
            def forward(self, x):
                return torch.add(x.foo + x.bar, 3.0)

        traced = symbolic_trace(SomeMod())
        graph_str = str(traced.graph)
        self.assertIn('builtins.getattr', graph_str)
        self.assertIn('operator.add', graph_str)
        self.assertIn('torch.add', graph_str)

    def test_pretty_print_node(self):
        class M(torch.nn.Module):
            def __init__(self):
                super().__init__()
                self.param: torch.nn.Parameter = torch.nn.Parameter(
                    torch.rand(3, 4))
                self.linear = torch.nn.Linear(4, 5)

            def forward(self, x: torch.Tensor, y: int = 2):
                return self.linear(x[y] + self.param).clamp(min=0.0, max=1.0)

        traced = symbolic_trace(M())

        all_formatted = "\n".join([n.format_node() for n in traced.graph.nodes])

        FileCheck().check("x").check("placeholder") \
            .check("y").check("placeholder") \
            .check("getitem").check("call_function") \
            .check("param").check("get_attr") \
            .check("add").check("call_function") \
            .check("linear").check("call_module") \
            .check("clamp").check("call_method") \
            .run(all_formatted)

    def test_script_tensor_constant(self):
        # TorchScript seems to ignore attributes that start with `__`.
        # We used to call anonymous Tensor values `__tensor_constant*`, but
        # they were getting ignored by script. Now they're called
        # `_tensor_constant*`
        class IHaveATensorConstant(torch.nn.Module):
            def forward(self, x):
                return x + torch.rand(3, 4)

        traced = torch.fx.symbolic_trace(IHaveATensorConstant())
        torch.jit.script(traced)

    def test_autowrap_functions(self):
        class AutowrapFnTest(torch.nn.Module):
            def forward(self, x):
                return fx_int(x.shape[0] / 2)

        class AutowrapFnTest2(torch.nn.Module):
            def forward(self, x):
                return fx_int(x.shape[0] / 2) + fx_int_x2(x.shape[0] / 2)

        # Check function(s) are wrapped
        # `int` would normally throw a TypeError as argument can't be `Proxy`
        tracer = Tracer(autowrap_functions=(fx_int,))
        graph = tracer.trace(AutowrapFnTest())
        traced = GraphModule(tracer.root, graph, 'test')
        tracer_2 = Tracer(autowrap_functions=(fx_int, fx_int_x2))
        tracer_2.trace(AutowrapFnTest2())

        # Test scriptability
        traced_scripted = torch.jit.script(traced)
        self.assertEqual(traced_scripted(torch.rand(4)), 2)

    def test_torch_fx_len(self):
        class FXLenTest(torch.nn.Module):
            def forward(self, x):
                return len(x)

        traced = symbolic_trace(FXLenTest())
        self.assertEqual(traced(torch.rand(3, 4)), 3)

        # Test scriptability
        scripted = torch.jit.script(FXLenTest())
        self.assertEqual(scripted(torch.rand(3)), 3)

        traced_scripted = torch.jit.script(traced)
        self.assertEqual(traced_scripted(torch.rand(3)), 3)

        # Test non-proxy len
        class FXLenTest2(torch.nn.Module):
            def __init__(self):
                super().__init__()
                self.l = [3, 4, 5]

            def forward(self, x):
                return x + len(self.l)

        traced2 = symbolic_trace(FXLenTest2())
        inp = torch.rand(3, 4)
        self.assertEqual(traced2(inp), inp + 3.0)
        self.assertIs(len, builtins.len)

    def test_torch_fx_getattr(self):
        class FXGetattrTest(torch.nn.Module):
            def forward(self, x):
                return getattr(x, 'nonexistent_attr', torch.Tensor([2, 3]))

        traced = symbolic_trace(FXGetattrTest())
        self.assertEqual(traced(torch.rand(3, 4)), torch.Tensor([2, 3]))

    def test_sqrt(self):
        class Sqrt1(torch.nn.Module):
            def forward(self, x):
                return sqrt(x.size(0))

        class Sqrt2(torch.nn.Module):
            def forward(self, x):
                return math.sqrt(x.size(0))

        class Sqrt3(torch.nn.Module):
            def forward(self, x):
                return x + math.sqrt(2) + sqrt(2)

        self.checkGraphModule(Sqrt1(), [torch.zeros(8)])
        self.checkGraphModule(Sqrt2(), [torch.zeros(8)])
        self.checkGraphModule(Sqrt3(), [torch.zeros(8)])
        self.assertIs(sqrt, _sqrt)
        self.assertIs(math.sqrt, _sqrt)

    def test_torch_custom_ops(self):
        class M(torch.nn.Module):
            def forward(self, a):
                b = torch.ops.aten.sigmoid(a)
                c = torch.ops.aten.cat([a, b])
                return torch.ops.aten.cat((c, c))
        m = M()
        input = torch.randn(3)
        ref_out = m(input)
        gm = symbolic_trace(m)
        gm.graph.lint()
        out = gm(input)
        self.assertEqual(out, ref_out)

    def test_pickle_torch_custom_ops(self):
        class M(torch.nn.Module):
            def forward(self, a):
                b = torch.ops.aten.sigmoid(a)
                c = torch.ops.aten.cat([a, b])
                return torch.ops.aten.cat((c, c))
        m = M()
        input = torch.randn(3)
        ref_out = m(input)
        gm = symbolic_trace(m)
        gm.graph.lint()
        pickled = pickle.dumps(gm)
        loaded = pickle.loads(pickled)
        self.assertEqual(loaded(input), gm(input))

    def test_pretty_print(self):
        st = SimpleTest()
        traced = symbolic_trace(st)
        traced.graph.lint()
        printed = str(traced)
        assert 'SimpleTest()' in printed
        assert 'torch.relu' in printed

    def test_pretty_print_graph(self):
        class KwargPrintTest(torch.nn.Module):
            def forward(self, x):
                return torch.squeeze(x + 3.0, dim=2)
        st = KwargPrintTest()
        traced = symbolic_trace(st)
        traced.graph.lint()
        stringed = str(traced.graph)
        for s in ['args', 'kwargs', '#users']:
            assert s in stringed

    def test_custom_proxy_type(self):
        class TensorPair:
            def __init__(self, left, right):
                self.left, self.right = left, right

            def add(self, other):
                l = self.left + other.left
                r = self.right + other.right
                return TensorPair(l, r)

            def mul(self, other):
                l = self.left * other.left
                r = self.right * other.right
                return TensorPair(l, r)

        def use_tensor_pair(x : TensorPair, y : TensorPair):
            s = x.add(y)
            return s.mul(x)

        x = TensorPair(torch.randn(5, 3), torch.randn(5, 3))
        y = TensorPair(torch.randn(5, 3), torch.randn(5, 3))

        ref_out = use_tensor_pair(x, y)

        traced = symbolic_trace(use_tensor_pair)

        traced_out = traced(x, y)
        self.assertEqual(traced_out.left, ref_out.left)
        self.assertEqual(traced_out.right, ref_out.right)

    def test_custom_proxy_type_literal(self):
        class TensorPair(metaclass=torch.fx.ProxyableClassMeta):
            def __init__(self, left, right):
                self.left, self.right = left, right

            def add(self, other):
                l = self.left + other.left
                r = self.right + other.right
                return TensorPair(l, r)

            def mul(self, other):
                l = self.left * other.left
                r = self.right * other.right
                return TensorPair(l, r)

        def use_tensor_pair_literal(x : TensorPair):
            s = x.add(TensorPair(torch.zeros(5, 3), torch.zeros(5, 3)))
            return s.mul(x)

        x = TensorPair(torch.randn(5, 3), torch.randn(5, 3))

        ref_out = use_tensor_pair_literal(x)

        traced = symbolic_trace(use_tensor_pair_literal)

        traced_out = traced(x)
        self.assertEqual(traced_out.left, ref_out.left)
        self.assertEqual(traced_out.right, ref_out.right)

    def test_custom_proxy_dynamic_value(self):
        class TensorPair(metaclass=torch.fx.ProxyableClassMeta):
            def __init__(self, left, right):
                self.left, self.right = left, right

            def add(self, other):
                l = self.left + other.left
                r = self.right + other.right
                return TensorPair(l, r)

            def mul(self, other):
                l = self.left * other.left
                r = self.right * other.right
                return TensorPair(l, r)

        def use_tensor_pair_ctor(x : TensorPair, y : torch.Tensor):
            s = x.add(TensorPair(y, y))
            return s.mul(x)

        x = TensorPair(torch.randn(5, 3), torch.randn(5, 3))
        y = torch.randn(5, 3)
        ref_out = use_tensor_pair_ctor(x, y)

        traced = symbolic_trace(use_tensor_pair_ctor)

        traced_out = traced(x, y)
        self.assertEqual(traced_out.left, ref_out.left)
        self.assertEqual(traced_out.right, ref_out.right)

    def test_custom_proxy_input_dependent_control_flow(self):
        class ZeroTensor(metaclass=torch.fx.ProxyableClassMeta):
            def __init__(self, inp):
                if inp.sum() == 0:
                    self.is_zero = True
                    self.tensor = torch.tensor([])
                else:
                    self.is_zero = False
                    self.tensor = inp

            def add(self, other):
                if self.is_zero:
                    return ZeroTensor(other.tensor)
                elif other.is_zero:
                    return self

        def use_zero_tensor(x : torch.Tensor, y : torch.Tensor):
            return ZeroTensor(x + y)

        x, y = torch.randn(5, 3), torch.randn(5, 3)

        ref_out = use_zero_tensor(x, y)

        traced = symbolic_trace(use_zero_tensor)

        traced_out = traced(x, y)

        self.assertEqual(traced_out.is_zero, ref_out.is_zero)
        self.assertEqual(traced_out.tensor, ref_out.tensor)

    def test_graph_fns(self):
        g = Graph()
        a = g.placeholder('a')
        b = g.call_module('linear', (a,))
        c = g.get_attr('bias')
        d = g.call_method('add', (b, c))
        e = g.call_function(torch.sin, (d,))
        g.output(e)
        mod = torch.nn.Module()
        mod.linear = torch.nn.Linear(3, 4)
        mod.bias = torch.rand(4)
        gm = GraphModule(mod, g)
        gm.graph.lint()
        input = torch.rand(3)
        r = gm(input)
        ref = torch.sin(mod.linear(input) + mod.bias)
        self.assertEqual(r, ref)

    def test_remove_uses(self):
        g : torch.fx.Graph = Graph()
        x : torch.fx.Node = g.placeholder('x')
        relu : torch.fx.Node = g.call_function(torch.relu, (x,))
        neg : torch.fx.Node = g.call_function(torch.neg, (relu,))
        g.output(neg)

        neg.replace_all_uses_with(relu)
        g.erase_node(neg)

        self.assertTrue(neg not in relu.users)

    def test_nonetype_annotation(self):
        eb = torch.nn.EmbeddingBag(3, 4)
        symbolic_trace(eb)

    def test_pickle_nonetype_annotation(self):
        eb = torch.nn.EmbeddingBag(10, 3, mode='sum')
        traced = symbolic_trace(eb)
        pickled = pickle.dumps(traced)
        loaded = pickle.loads(pickled)
        loaded.graph.lint()
        input = torch.LongTensor([1, 2, 4, 5, 4, 3, 2, 9])
        offsets = torch.LongTensor([0, 4])
        self.assertEqual(loaded(input, offsets), traced(input, offsets))

    def test_return_tuple(self):
        class M(torch.nn.Module):
            def forward(self, x: torch.Tensor) -> Tuple[torch.Tensor, torch.Tensor]:
                return (x, x + x)


        original = M()
        traced = symbolic_trace(original)
        self.assertEqual(traced(torch.ones(1)), original.forward(torch.ones(1)))

    def test_construct_root_dict(self):
        graph : torch.fx.Graph = torch.fx.Graph()
        a : torch.fx.Node = graph.create_node('placeholder', 'x')
        b : torch.fx.Node = graph.create_node('call_module', 'foo.bar.baz', args=(a,))
        c : torch.fx.Node = graph.create_node('get_attr', 'zip.zap.zam')
        d : torch.fx.Node = graph.create_node('call_function', operator.add, args=(b, c))
        graph.output(d)

        linear_mod : torch.nn.Module = torch.nn.Linear(3, 4)
        add_param : torch.Tensor = torch.rand(3, 4)
        gm : torch.fx.GraphModule = torch.fx.GraphModule(
            {'foo.bar.baz': linear_mod, 'zip.zap.zam' : add_param}, graph)
        gm.graph.lint()

        assert 'self.foo.bar.baz' in gm.code

        x : torch.Tensor = torch.rand(3, 3)
        out : torch.Tensor = gm(x)
        ref_out : torch.Tensor = linear_mod(x) + add_param
        self.assertEqual(out, ref_out)

    def test_symbolic_trace_assert(self):

        class AssertsTensorShape(torch.nn.Module):
            def forward(self, x):
                torch._assert(x.shape[1] > 4, "assert_foobar")
                return x

        m = AssertsTensorShape()
        # verify traceability
        traced = symbolic_trace(m)
        # verify assertion on traced model works correctly at runtime
        traced(torch.rand(4, 5))
        with self.assertRaisesRegex(AssertionError, "assert_foobar"):
            traced(torch.rand(4, 3))
        # verify the symbolically traced module is scriptable
        ms = torch.jit.script(m)
        with self.assertRaisesRegex(torch.jit.Error, "assert_foobar"):
            ms(torch.rand(4, 3))

    def test_fx_create_arg(self):
        class CustomArgObject:
            def __init__(self, x, y):
                self.x = x
                self.y = y

            def __fx_create_arg__(self, tracer: torch.fx.Tracer):
                return tracer.create_node(
                    "call_function",
                    CustomArgObject,
                    args=(
                        tracer.create_arg(self.x),
                        tracer.create_arg(self.y),
                    ),
                    kwargs={},
                )

        class HasCustomArgObjectWhenLeaf(torch.nn.Module):
            def forward(self, o: CustomArgObject):
                # Not normally traceable; good reason to make
                # this module a leaf.
                for x in o.x:
                    o.y += x
                return o.y

        class Root(torch.nn.Module):
            def __init__(self):
                super().__init__()
                self.inner = HasCustomArgObjectWhenLeaf()

            def forward(self, x, y):
                o = CustomArgObject(x, y)
                return self.inner(o)

        class CreateArgTracer(torch.fx.Tracer):
            def is_leaf_module(self, m, module_qualified_name):
                return type(m) is HasCustomArgObjectWhenLeaf

        m = Root()
        graph = CreateArgTracer().trace(m)
        gm = torch.fx.GraphModule(m, graph)
        assert "CustomArgObject(" in gm.code

    def test_trace_fn_constant(self):
        some_constant = torch.rand(3, 4)

        def add_const(x):
            return some_constant + x

        traced = symbolic_trace(add_const)

        input = torch.rand(3, 4)
        self.assertEqual(traced(input), add_const(input))

    def test_copy_no_remap(self):
        traced = symbolic_trace(SimpleTest())
        g = traced.graph
        copied = torch.fx.Graph()
        for node in g.nodes:
            copied.node_copy(node)
        with self.assertRaisesRegex(RuntimeError, 'does not belong to this Graph'):
            copied.lint()

    def test_wrong_topo(self):
        graph : torch.fx.Graph = torch.fx.Graph()
        a : torch.fx.Node = graph.create_node('placeholder', 'x')
        b : torch.fx.Node = graph.create_node('call_module', 'foo.bar.baz', args=(a,))
        c : torch.fx.Node = graph.create_node('get_attr', 'zip.zap.zam')
        d : torch.fx.Node = graph.create_node('call_function', operator.add, args=(b, c))
        graph.output(d)
        nodes = list(graph.nodes)
        nodes[3].append(nodes[2])
        with self.assertRaisesRegex(RuntimeError, 'was used before it has been defined'):
            graph.lint()

    def test_wrong_target_type(self):
        graph : torch.fx.Graph = torch.fx.Graph()
        with self.assertRaises(ValueError):
            n = torch.fx.Node(graph=graph, name='foo', op='call_function', target='foo',
                              args=(), kwargs={})

    def test_example_shape_prop(self):
        class TestCase(torch.nn.Module):
            def __init__(self):
                super().__init__()
                self.attr = torch.randn(3, 4)
                self.submod = torch.nn.Linear(4, 4)

            def forward(self, x):
                return torch.neg(self.submod(x.relu() + self.attr))
        tc = TestCase()
        tc_traced = symbolic_trace(tc)
        ref_out = tc_traced(torch.rand(3, 4))
        shape_prop.ShapeProp(tc_traced).propagate(torch.rand(3, 4))

        # Make sure we're testing all opcodes
        opcodes = set()
        output_shape : Optional[torch.Shape] = None
        output_stride : Optional[Tuple[int]] = None
        for node in tc_traced.graph.nodes:
            opcodes.add(node.op)
            if node.op == 'output':
                output_shape = node.args[0].meta['tensor_meta'].shape
                output_stride = node.args[0].meta['tensor_meta'].stride
        self.assertEqual(opcodes, set(['placeholder', 'get_attr', 'call_function', 'call_method',
                                       'call_module', 'output']))

        # Test shape propogation and make sure results match actual
        self.assertEqual(output_shape, ref_out.shape)
        self.assertEqual(output_stride, ref_out.stride())

    def test_shape_prop_layout(self):
        class ConvTest(torch.nn.Module):
            def __init__(self):
                super().__init__()
                self.conv_mod = torch.nn.Conv2d(5, 5, 3)

            def forward(self, x):
                return self.conv_mod(x)

        # contiguous layout
        test_mod = ConvTest()
        traced = symbolic_trace(test_mod)
        x = torch.randn(5, 5, 224, 224)
        shape_prop.ShapeProp(traced).propagate(x)

        assert(all(node.meta['tensor_meta'].memory_format is torch.contiguous_format
                   for node in traced.graph.nodes))

        x_channels_last = x.contiguous(memory_format=torch.channels_last)
        traced.to(memory_format=torch.channels_last)
        shape_prop.ShapeProp(traced).propagate(x_channels_last)
        for node in traced.graph.nodes:
            # NB: the implementation of conv may not preserve the memory format,
            # unfortunately. The best we can do is just check that the placeholder
            # node is channels-last
            if node.op in {'placeholder'}:
                self.assertEqual(node.meta['tensor_meta'].memory_format, torch.channels_last)

    def test_shape_prop_aggregate(self):
        class ReturnTwo(torch.nn.Module):
            def forward(self, x):
                return (3, torch.sum(x))

        class UnderTest(torch.nn.Module):
            def __init__(self):
                super().__init__()
                self.rt = ReturnTwo()

            def forward(self, x):
                return self.rt(x)

        ut = UnderTest()

        class RTTracer(torch.fx.Tracer):
            def is_leaf_module(self, m, module_qualified_name):
                return type(m) is ReturnTwo

        graph = RTTracer().trace(ut)
        mod = torch.fx.GraphModule(ut, graph)

        shape_prop.ShapeProp(mod).propagate(torch.rand(3, 4))

        for node in mod.graph.nodes:
            if node.op == 'call_module':
                assert 'tensor_meta' in node.meta
                tensor_meta = node.meta['tensor_meta']
                assert tensor_meta[0] == 3
                assert tensor_meta[1].shape == torch.Size([])

    def test_shape_prop_layout_3d(self):
        class ConvTest3d(torch.nn.Module):
            def __init__(self):
                super().__init__()
                self.conv_mod = torch.nn.Conv3d(5, 5, 3)

            def forward(self, x):
                return self.conv_mod(x)

        test_mod_3d = ConvTest3d()
        traced_3d = symbolic_trace(test_mod_3d)
        x_3d = torch.randn(5, 5, 224, 224, 15)
        shape_prop.ShapeProp(traced_3d).propagate(x_3d)
        assert(all(node.meta['tensor_meta'].memory_format is torch.contiguous_format
                   for node in traced_3d.graph.nodes))

        x_channels_last_3d = x_3d.contiguous(memory_format=torch.channels_last_3d)
        traced_3d.to(memory_format=torch.channels_last_3d)
        shape_prop.ShapeProp(traced_3d).propagate(x_channels_last_3d)
        for node in traced_3d.graph.nodes:
            # NB: the implementation of conv may not preserve the memory format,
            # unfortunately. The best we can do is just check that the placeholder
            # node is channels-last
            if node.op in {'placeholder'}:
                self.assertEqual(node.meta['tensor_meta'].memory_format, torch.channels_last_3d)

    def test_interpreter(self):
        class MyModule(torch.nn.Module):
            def __init__(self):
                super().__init__()
                self.param = torch.nn.Parameter(torch.rand(3, 4))
                self.linear = torch.nn.Linear(4, 5)

            def forward(self, x):
                return self.linear(x + self.param).clamp(min=0.0, max=1.0)

        m = MyModule()
        gm = torch.fx.symbolic_trace(m)

        interpreter = Interpreter(gm)
        input = torch.randn(3, 4)
        self.assertEqual(interpreter.run(input), gm(input))
        self.assertEqual(interpreter.run(input), m(input))

    def test_interpreter_run_node_override(self):
        class MyModule(torch.nn.Module):
            def __init__(self):
                super().__init__()
                self.param = torch.nn.Parameter(torch.rand(3, 4))
                self.linear = torch.nn.Linear(4, 5)

            def forward(self, x):
                return self.linear(x + self.param).clamp(min=0.0, max=1.0)

        m = MyModule()
        gm = torch.fx.symbolic_trace(m)

        class RunNodeInterpreter(Interpreter):
            def __init__(self, module):
                super().__init__(module)

            def run_node(self, n : Node) -> Any:
                result = super().run_node(n)
                n.cached_value = result
                return result

        input = torch.randn(3, 4)
        RunNodeInterpreter(gm).run(input)
        for node in gm.graph.nodes:
            assert hasattr(node, 'cached_value')

    def test_interpreter_onthefly_swap(self):

        def fn(x):
            return torch.sigmoid(x).neg()

        gm = torch.fx.symbolic_trace(fn)

        class NegSigmSwapInterpreter(Interpreter):
            def call_function(self, target : Target, args : Tuple, kwargs : Dict) -> Any:
                if target == torch.sigmoid:
                    return torch.neg(*args, **kwargs)
                return super().call_function(n)

            def call_method(self, target : Target, args : Tuple, kwargs : Dict) -> Any:
                if target == 'neg':
                    call_self, *args_tail = args
                    return call_self.sigmoid(*args_tail, **kwargs)
                return super().call_method(n)

        input = torch.randn(3, 4)
        result = NegSigmSwapInterpreter(gm).run(input)
        self.assertEqual(result, torch.neg(input).sigmoid())

    def test_interpreter_partial_eval(self):
        class MyModule(torch.nn.Module):
            def __init__(self):
                super().__init__()
                self.param = torch.nn.Parameter(torch.rand(3, 4))
                self.linear = torch.nn.Linear(4, 5)

            def forward(self, x):
                return self.linear(x + self.param).clamp(min=0.0, max=1.0)

        gm = torch.fx.symbolic_trace(MyModule())
        interp = Interpreter(gm)
        env = {}
        for node in gm.graph.nodes:
            if node.op == 'call_module' and node.target == 'linear':
                env[node] = torch.arange(0, 12, 1).reshape(3, 4) - 6.0
                break
        assert len(env) == 1
        x = torch.randn(3, 4)
        result = interp.run(x, initial_env=env)
        self.assertEqual(result, (torch.arange(0, 12, 1).reshape(3, 4) - 6.0).clamp(0.0, 1.0))

    def test_interpreter_star_args(self):
        def with_star_args(x, *args):
            return x + args[0]

        gm = torch.fx.symbolic_trace(with_star_args)
        interp = Interpreter(gm)
        result = interp.run(torch.ones(3, 4), torch.ones(3, 4), torch.rand(3, 4))
        self.assertEqual(result, torch.ones(3, 4) * 2.0)

    @skipIfNoTorchVision
    def test_interpreter_noop_resnet18(self):
        rn18 = torchvision_models.resnet18()
        transformed = torch.fx.Transformer(symbolic_trace(rn18)).transform()
        inp = torch.randn(5, 3, 224, 224)
        self.assertEqual(transformed(inp), rn18(inp))

    @skipIfNoTorchVision
    def test_interpreter_gc_values(self):
        rn18 = torchvision_models.resnet18()
        interp = Interpreter(symbolic_trace(rn18))
        inp = torch.rand(5, 3, 224, 224)
        out = interp.run(inp)
        env_key_names = set(n.name for n in interp.env.keys())
        self.assertEqual(env_key_names, set(['output']))

    def test_interpreter_default_args(self):
        class Model(torch.nn.Module):
            def forward(self, x, y=3.14159):
                return x + y

        model = Model()
        gm = torch.fx.symbolic_trace(model)

        interp = Interpreter(gm)
        x = torch.randn(5, 3)
        out = interp.run(x)
        torch.testing.assert_allclose(out, x + 3.14159)

    def test_interpreter_not_enough_args(self):
        class Model(torch.nn.Module):
            def forward(self, x, y):
                return x + y

        model = Model()
        gm = torch.fx.symbolic_trace(model)

        interp = Interpreter(gm)
        x = torch.randn(5, 3)
        with self.assertRaisesRegex(RuntimeError,
                                    'Expected positional argument for parameter y, but one was not passed in'):
            out = interp.run(x)

    def test_transformer_noop(self):
        class MyModule(torch.nn.Module):
            def __init__(self):
                super().__init__()
                self.param = torch.nn.Parameter(torch.rand(3, 4))
                self.linear = torch.nn.Linear(4, 5)

            def forward(self, x):
                return self.linear(x + self.param).clamp(min=0.0, max=1.0)

        m = MyModule()
        gm = torch.fx.symbolic_trace(m)

        new_gm = Transformer(gm).transform()

        input = torch.randn(3, 4)
        self.assertEqual(new_gm(input), gm(input))

    def test_transformer_op_swap(self):

        def fn(x):
            return torch.sigmoid(x).neg()

        gm = torch.fx.symbolic_trace(fn)

        class NegSigmSwapXformer(Transformer):
            def call_function(self, target : Target, args : Tuple, kwargs : Dict) -> Any:
                if target == torch.sigmoid:
                    return torch.neg(*args, **kwargs)
                return super().call_function(n)

            def call_method(self, target : Target, args : Tuple, kwargs : Dict) -> Any:
                if target == 'neg':
                    call_self, *args_tail = args
                    return call_self.sigmoid(*args_tail, **kwargs)
                return super().call_method(n)

        transformed = NegSigmSwapXformer(gm).transform()
        input = torch.randn(3, 4)
        self.assertEqual(transformed(input), torch.neg(input).sigmoid())

    def test_transformer_multi_outputs(self):
        class MyModule(torch.nn.Module):
            def __init__(self):
                super().__init__()
                self.param = torch.nn.Parameter(torch.rand(3, 4))
                self.linear = torch.nn.Linear(4, 5)

            def forward(self, x):
                x = x + self.param
                out = self.linear(x)
                return x, out

        m = MyModule()
        gm = torch.fx.symbolic_trace(m)

        new_gm = Transformer(gm).transform()

        input = torch.randn(3, 4)
        self.assertEqual(new_gm(input), gm(input))

    def test_fn_type_annotations(self):
        class Foo(torch.nn.Module):
            def forward(self, p : Pair, z : torch.Tensor, i : int) -> Dict[str, torch.Tensor]:
                return {'a': p.x + p.y + z + i}

        foo_scripted = torch.jit.script(Foo())
        foo_scripted(Pair(torch.rand(5), torch.rand(5)), torch.rand(5), 3)

        fxed = symbolic_trace(Foo())
        fxed_scripted = torch.jit.script(fxed)
        fxed_scripted(Pair(torch.rand(5), torch.rand(5)), torch.rand(5), 3)

    def test_fn_type_annotation_empty(self):
        def forward(a : List[torch.Tensor]):
            return a[0]
        torch.jit.script(symbolic_trace(forward))

    def test_wrapped_method(self):
        def wrap_with_relu(fn):
            @functools.wraps(fn)
            def wrapper(*args, **kwargs):
                return torch.relu(fn(*args, **kwargs))
            return wrapper

        class Foo(torch.nn.Module):
            @wrap_with_relu
            def forward(self, x, w):
                return torch.matmul(x, w)

        f = Foo()
        traced = symbolic_trace(f)
        x, w = torch.rand(3, 4), torch.rand(4, 4)
        self.assertTrue(any(n.target == torch.relu for n in traced.graph.nodes))

    def test_empty_graph_codegen(self):
        graph = torch.fx.Graph()
        gm = torch.fx.GraphModule(torch.nn.Module(), graph)
        self.assertEqual(gm(), None)

    def test_sequential(self):
        m = torch.nn.Sequential(torch.nn.Conv2d(1, 1, 1))
        gm = torch.fx.symbolic_trace(m)
        gm_copy = copy.deepcopy(gm)

    def test_ctx_mgr(self):
        @contextlib.contextmanager
        def do_nothing():
            yield

        class M(torch.nn.Module):
            def __init__(self):
                super().__init__()

            @do_nothing()
            def forward(self, x):
                return torch.relu(x)

        m = M()
        self.checkGraphModule(m, (torch.rand(3, 4),))

    def test_typename_print(self):
        graph : torch.fx.Graph = torch.fx.Graph()
        x : torch.fx.Node = graph.create_node('placeholder', 'x')
        b : torch.fx.Node = graph.create_node('call_function', target=torch.relu, args=(x,),
                                              type_expr=List[float])
        output : torch.fx.Node = graph.output(b)

        self.assertTrue('typing.List[float]' in str(graph))

    def test_layout(self):
        class M(torch.nn.Module):
            def __init__(self):
                super().__init__()

            def forward(self, x):
                return torch.empty_like(x, layout=torch.strided, pin_memory=False).fill_(0)

        traced = symbolic_trace(M())
        x = torch.rand(5, 9, 3, 4)
        self.assertEqual(traced(x), torch.zeros_like(x))

    def test_ellipsis(self):
        class M(torch.nn.Module):
            def __init__(self):
                super().__init__()

            def forward(self, x, y):
                return x + y[:, 1:10, ...]

        traced = symbolic_trace(M())
        x, y = torch.rand(5, 9, 3, 4), torch.rand(5, 15, 3, 4)
        self.assertEqual(traced(x, y), x + y[:, 1:10, ...])

    def test_inf_nan(self):
        class FooMod(torch.nn.Module):
            def forward(self, x):
                return x + float('inf'), x + float('-inf'), x + float('nan')

        fm = FooMod()
        self.checkGraphModule(fm, (torch.rand(3, 4),))

    def test_inf_nan_kwds(self):
        graph : torch.fx.Graph = torch.fx.Graph()
        x : torch.fx.Node = graph.create_node('placeholder', 'x')
        b : torch.fx.Node = graph.create_node('call_function', operator.add, (x, float('inf')), {}, name='inf')
        c : torch.fx.Node = graph.create_node('call_function', operator.add, (x, float('nan')), {}, name='nan')
        graph.output((b, c))

        gm = torch.fx.GraphModule(torch.nn.Module(), graph)
        x = torch.rand(3, 4)
        self.assertEqual(gm(x), (x + float('inf'), x + float('nan')))

    def test_deepcopy_recursion_depth(self):
        depth = sys.getrecursionlimit() + 20

        g = torch.fx.Graph()
        x = g.placeholder('x')
        for i in range(depth):
            x = g.call_function(torch.relu, (x,))
        g.output(x)

        copied_graph = copy.deepcopy(g)

        val_map = {}
        for orig_node, new_node in zip(g.nodes, copied_graph.nodes):
            val_map[orig_node] = new_node

        for orig_node, new_node in zip(g.nodes, copied_graph.nodes):
            orig_users = set(orig_node.users.keys())
            orig_users_equiv = set(val_map[u] for u in orig_users)
            new_users = set(new_node.users.keys())
            self.assertEqual(orig_users_equiv, new_users)

    @skipIfNoTorchVision
    def test_replace_uses(self):
        rn18 = torchvision_models.resnet18()

        class LowerReluTracer(torch.fx.Tracer):
            def is_leaf_module(self, m : torch.nn.Module, qualname : str):
                if isinstance(m, torch.nn.ReLU):
                    return False
                return super().is_leaf_module(m, qualname)

        rn18_traced = GraphModule(rn18, LowerReluTracer().trace(rn18))

        to_erase = []
        for node in rn18_traced.graph.nodes:
            if node.op == 'call_function' and node.target in [torch.relu, torch.nn.functional.relu]:
                kwargs = node.kwargs.copy()
                # Neg doesn't have in-place
                kwargs.pop('inplace')
                with rn18_traced.graph.inserting_before(node):
                    new_node = rn18_traced.graph.call_function(
                        the_function=torch.neg, args=node.args, kwargs=node.kwargs)
                node.replace_all_uses_with(replace_with=new_node)
                to_erase.append(node)

        for node in to_erase:
            rn18_traced.graph.erase_node(node)


    def test_replace_input(self):
        graph : torch.fx.Graph = torch.fx.Graph()
        x : torch.fx.Node = graph.create_node('placeholder', 'x')
        y : torch.fx.Node = graph.create_node('placeholder', 'y')
        b : torch.fx.Node = graph.create_node('call_function', target=torch.relu, args=(x,))
        output : torch.fx.Node = graph.output(b)

        b.replace_input_with(x, y)

        gm = torch.fx.GraphModule(torch.nn.Module(), graph)

        input_x = torch.randn(33, 44)
        input_y = torch.randn(11, 22)
        self.assertEqual(gm(input_x, input_y), torch.relu(input_y))

    def test_insertion_point(self):
        graph : torch.fx.Graph = torch.fx.Graph()
        x : torch.fx.Node = graph.create_node('placeholder', 'x')
        b : torch.fx.Node = graph.create_node('call_function', target=torch.relu, args=(x,))
        output : torch.fx.Node = graph.output(b)

        with graph.inserting_before(b):
            neg : torch.fx.Node = graph.call_function(the_function=torch.neg, args=(x,))
            _, *relu_args = b.args
            b.args = (neg, *relu_args)

        gm = torch.fx.GraphModule(torch.nn.Module(), graph)

        input = torch.randn(33, 44)
        self.assertEqual(gm(input), torch.relu(torch.neg(input)))

    def test_update_args_api(self):
        graph : torch.fx.Graph = torch.fx.Graph()
        x : torch.fx.Node = graph.create_node('placeholder', 'x')
        y : torch.fx.Node = graph.create_node('placeholder', 'y')
        b : torch.fx.Node = graph.create_node('call_function', target=torch.relu, args=(x,))
        output : torch.fx.Node = graph.output(b)

        orig_gm = torch.fx.GraphModule(torch.nn.Module(), graph)
        inp_x, inp_y = torch.randn(5, 3), torch.randn(3, 5)
        self.assertEqual(orig_gm(inp_x, inp_y), torch.relu(inp_x))


        b.update_arg(0, y)
        new_gm = torch.fx.GraphModule(torch.nn.Module(), graph)
        self.assertEqual(new_gm(inp_x, inp_y), torch.relu(inp_y))

    def test_update_kwargs_api(self):
        graph : torch.fx.Graph = torch.fx.Graph()
        x : torch.fx.Node = graph.create_node('placeholder', 'x')
        y : torch.fx.Node = graph.create_node('placeholder', 'y')
        b : torch.fx.Node = graph.create_node('call_function', target=torch.relu, kwargs={'input': x})
        output : torch.fx.Node = graph.output(b)

        orig_gm = torch.fx.GraphModule(torch.nn.Module(), graph)
        inp_x, inp_y = torch.randn(5, 3), torch.randn(3, 5)
        self.assertEqual(orig_gm(inp_x, inp_y), torch.relu(inp_x))


        b.update_kwarg('input', y)
        new_gm = torch.fx.GraphModule(torch.nn.Module(), graph)
        self.assertEqual(new_gm(inp_x, inp_y), torch.relu(inp_y))

    def test_move_before(self):
        graph : torch.fx.Graph = torch.fx.Graph()
        x : torch.fx.Node = graph.create_node('placeholder', 'x')
        b : torch.fx.Node = graph.create_node('call_function', target=torch.relu, args=(x,))
        output : torch.fx.Node = graph.output(b)

        neg : torch.fx.Node = graph.call_function(the_function=torch.neg, args=(x,))
        _, *relu_args = b.args
        b.args = (neg, *relu_args)
        b.prepend(neg)

        gm = torch.fx.GraphModule(torch.nn.Module(), graph)

        input = torch.randn(33, 44)
        self.assertEqual(gm(input), torch.relu(torch.neg(input)))

    def test_prepend_self(self):
        graph : torch.fx.Graph = torch.fx.Graph()
        x : torch.fx.Node = graph.create_node('placeholder', 'x')
        b : torch.fx.Node = graph.create_node('call_function', target=torch.relu, args=(x,))
        output : torch.fx.Node = graph.output(b)

        b.prepend(b)
        x.append(b)
        self.assertEqual(len(graph.nodes), 3)

    def test_erase_node_error(self):
        st = SimpleTest()
        traced = symbolic_trace(st)

        for node in traced.graph.nodes:
            # Test deleting with uses both in another Node and at the output
            if node.target in [operator.add, torch.relu]:
                with self.assertRaisesRegex(RuntimeError, 'but it still had .* users in the graph'):
                    traced.graph.erase_node(node)

    def test_copy_it(self):
        d = immutable_dict([(3, 4), (5, 6)])
        l = immutable_list([(3, 4), (5, 6)])

        self.assertEqual(d, deepcopy(d))
        self.assertEqual(l, deepcopy(l))

    def test_get_torch_func_signature(self):
        for key in dir(torch):
            obj = getattr(torch, key)
            if callable(obj):
                schemas = get_signature_for_torch_op(obj)

    def test_find_uses(self):
        graph = torch.fx.Graph()
        x = torch.fx.Proxy(graph.placeholder('x'))

        y = torch.relu(x)
        z = x + x
        u = torch.neg(x)
        graph.output((y + z + u).node)
        graph.lint()

        users_of_x = x.node.users
        self.assertEqual(len(users_of_x), 3)
        expected_ops = set(['relu', 'add', 'neg'])
        for use in users_of_x:
            assert any(use.name.startswith(prefix) for prefix in expected_ops)

    def test_inline_graph(self):
        class InlineInto(torch.nn.Module):
            def forward(self, x):
                return torch.relu(x)

        class ToInline(torch.nn.Module):
            def forward(self, x):
                return torch.neg(x)

        inline_into = symbolic_trace(InlineInto())
        to_inline = symbolic_trace(ToInline())

        combined_graph = torch.fx.Graph()
        output_node = combined_graph.graph_copy(inline_into.graph, {})

        input_node = list(to_inline.graph.nodes)[0]
        assert input_node and input_node.op == 'placeholder'

        val_map = {input_node : output_node}
        output = combined_graph.graph_copy(to_inline.graph, val_map)
        combined_graph.output(output)

        combined_module = torch.fx.GraphModule(torch.nn.Module(), combined_graph)

        input = torch.rand(3, 4)
        self.assertEqual(combined_module(input), input.relu().neg())

    def test_multi_insert_point(self):
        graph = torch.fx.Graph()
        x = torch.fx.Proxy(graph.placeholder('x'))
        relu = torch.relu(x)

        with graph.inserting_before(relu.node):
            y = torch.neg(x)
            z = torch.tanh(y)

        graph.output((relu.node, z.node))
        graph.lint()

        expected_ops = ['x', 'neg', 'tanh', 'relu']
        for node, expected in zip(graph.nodes, expected_ops):
            assert expected in node.name

    def test_reassign_args_kwargs_uses(self):
        graph = torch.fx.Graph()
        x, y = Proxy(graph.placeholder('x')), Proxy(graph.placeholder('y'))
        z = x + y
        zed = z + z + z
        graph.output(zed.node)
        graph.lint()

        # zed = z + z + z -> zed = z + z + x
        zed.node.args = (zed.node.args[0], x.node)
        self.assertEqual(list(x.node.users.keys()), [z.node, zed.node])

        # z = x + y -> z = y + y
        z.node.args = (y.node, y.node)
        self.assertEqual(list(x.node.users.keys()), [zed.node])

    def test_trace_function(self):
        def foo(x, y):
            return torch.relu(x) + y

        x, y = torch.randn(3, 4), torch.randn(3, 4)
        self.checkGraphModule(foo, (x, y))

    def test_trace_dict_int_keys(self):
        class ModWithDictArg(torch.nn.Module):
            def forward(self, d : Dict[int, torch.Tensor]):
                return d[42]

        class CallsModWithDict(torch.nn.Module):
            def __init__(self):
                super().__init__()
                self.m = ModWithDictArg()

            def forward(self, x):
                return self.m({42: x})

        class MyTracer(torch.fx.Tracer):
            def is_leaf_module(self, m: torch.nn.Module, module_qualified_name : str) -> bool:
                return isinstance(m, ModWithDictArg)

        traced_graph = MyTracer().trace(CallsModWithDict())

    def test_trace_dict_proxy_keys(self):
        class ModWithDictArg(torch.nn.Module):
            def forward(self, d : Dict[torch.Tensor, torch.Tensor]):
                return d[42]

        class CallsModWithDict(torch.nn.Module):
            def __init__(self):
                super().__init__()
                self.m = ModWithDictArg()

            def forward(self, x):
                return self.m({x: x})

        class MyTracer(torch.fx.Tracer):
            def is_leaf_module(self, m: torch.nn.Module, module_qualified_name : str) -> bool:
                return isinstance(m, ModWithDictArg)

        with self.assertRaisesRegex(RuntimeError, 'cannot contain a Node'):
            traced_graph = MyTracer().trace(CallsModWithDict())

    def test_module_deepcopy_edit_nodes(self):
        class Foo(torch.nn.Module):
            def forward(self, x):
                return torch.relu(x)

        traced1 = symbolic_trace(Foo())
        copied = copy.deepcopy(traced1)

        for node in copied.graph.nodes:
            if node.target == torch.relu:
                node.target = torch.neg

        copied.recompile()
        traced1.recompile()

        x = torch.randn(15, 15)
        torch.testing.assert_allclose(traced1(x), torch.relu(x))
        torch.testing.assert_allclose(copied(x), torch.neg(x))

    def test_direct_param_use(self):
        class TransposeTest(torch.nn.Module):
            def __init__(self):
                super().__init__()
                self.b = torch.nn.Parameter(torch.rand(4, 3))

            def forward(self, x):
                return self.b

        class Foo(torch.nn.Module):
            def __init__(self):
                super().__init__()
                self.a = TransposeTest()

            def forward(self, x):
                return self.a.b, self.a.b.t(), self.a.b.view(12)

        traced = torch.fx.symbolic_trace(Foo())
        assert(all('constant' not in node.target for node in traced.graph.nodes))

    def test_single_default_arg(self):
        class M(torch.nn.Module):
            def __init__(self):
                super().__init__()

            def forward(self, y=1):
                return y

        m = M()
        self.checkGraphModule(m, ())
        self.checkGraphModule(m, (3,))

    def test_multiple_default_args(self):
        class M(torch.nn.Module):
            def __init__(self):
                super().__init__()

            def forward(self, y=1, z=2):
                return y + z

        m = M()
        self.checkGraphModule(m, ())
        self.checkGraphModule(m, (3,))
        self.checkGraphModule(m, (3, 4))

    def test_regular_and_default_args(self):
        class M(torch.nn.Module):
            def __init__(self):
                super().__init__()

            def forward(self, x, y=1):
                return x + y

        m = M()
        self.checkGraphModule(m, (2,))
        self.checkGraphModule(m, (2, 3))

    def test_string_literal_return(self):
        class M(torch.nn.Module):
            def __init__(self):
                super().__init__()

            def forward(self):
                return "foo"

        m = M()
        self.checkGraphModule(m, ())

    def test_namedtuple_return_qualname(self):
        class NamedTupReturn(torch.nn.Module):
            def forward(self, x):
                return MyNamedTup(x, x)

        traced = symbolic_trace(NamedTupReturn())
        input = torch.rand(3, 4)
        self.assertEqual(traced(input), MyNamedTup(input, input))

    def test_update_args_kwargs_yells_at_you(self):
        symtraced = symbolic_trace(SimpleTest())
        node = next(iter(symtraced.graph.nodes))
        with self.assertRaisesRegex(AttributeError, '__update_args_kwargs'):
            node.__update_args_kwargs((), {})

    def test_torchbind_class_attribute_in_fx(self):
        if TEST_WITH_ROCM or IS_FBCODE or IS_WINDOWS or IS_MACOS:
            self.skipTest("torch.classes._TorchScriptTesting._StackString is registered, skipping")

        class FooBar1234(torch.nn.Module):
            def __init__(self):
                super(FooBar1234, self).__init__()
                self.f = torch.classes._TorchScriptTesting._StackString(["3", "4"])

            def forward(self):
                return self.f.top()

        m = FooBar1234()
        self.checkGraphModule(m, ())

    def test_torchbind_class_attribute_in_fx_tensor_arg(self):
        if TEST_WITH_ROCM or IS_FBCODE or IS_WINDOWS or IS_MACOS:
            self.skipTest("torch.classes._TorchScriptTesting._ReLUClass is registered, skipping")

        class FooBar2341(torch.nn.Module):
            def __init__(self):
                super(FooBar2341, self).__init__()
                self.f = torch.classes._TorchScriptTesting._ReLUClass()

            def forward(self, x):
                return self.f.run(x)

        m = FooBar2341()

        traced = symbolic_trace(m)
        input = torch.randn(3, 4)
        self.assertEqual(traced(input), m(input))

        self.assertTrue(any(n.op == 'call_method' for n in traced.graph.nodes))

    def test_script_method_trace(self):
        class Scripted(torch.nn.Module):
            def forward(self, x):
                return torch.relu(x)

        class Holder(torch.nn.Module):
            def __init__(self):
                super().__init__()
                self.s = torch.jit.script(Scripted())

            def forward(self, x):
                return self.s(x)

        h = Holder()
        traced = symbolic_trace(h)
        input = torch.randn(3, 4)
        self.assertEqual(traced(input), h(input))

        self.assertTrue(any(n.op == 'call_method' for n in traced.graph.nodes))

    def test_namedtuple_return_trace(self):
        class NamedTupReturn(torch.nn.Module):
            def forward(self, x):
                return Pair(x, x)

        traced = symbolic_trace(NamedTupReturn())
        input = torch.rand(3, 4)
        self.assertEqual(traced(input), Pair(input, input))

    def test_return_type_exists(self):
        class ReturnTypeModule(torch.nn.Module):
            def other(self, x: List[str]) -> List[str]:
                return x

            def forward(self, x: List[str]) -> List[str]:
                return self.other(x)

        traced = symbolic_trace(ReturnTypeModule())
        self.assertIn("-> typing_List[str]", traced._code)
        scripted = torch.jit.script(traced)
        self.assertIn("-> List[str]", scripted.code)

    def getitem_inner(self):
        class GetItemBase(torch.nn.Module):
            def __init__(self):
                super().__init__()
                self.register_buffer('pe', torch.randn(8, 8))

        class GetItem1(GetItemBase):
            def forward(self, x):
                return self.pe[:, :x.size(0)]

        class GetItem2(GetItemBase):
            def forward(self, x):
                return self.pe[x.size(0)]

        class GetItem3(GetItemBase):
            def forward(self, x):
                return self.pe[4]  # fx creates `self._tensor_constant0` here

        self.checkGraphModule(GetItem1(), [torch.zeros(4)])
        self.checkGraphModule(GetItem2(), [torch.zeros(4)])
        self.checkGraphModule(GetItem3(), [torch.zeros(4)])

    @unittest.skipUnless(os.environ.get("FX_PATCH_GETITEM") == "1",
                         "Will be checked in test_getitem_subproc")
    def test_getitem(self):
        self.getitem_inner()

    def test_getitem_subproc(self):
        # need to run this test in a subproc to work around:
        #   https://github.com/pytorch/pytorch/issues/50710
        proc = Process(target=run_getitem_target)
        proc.start()
        proc.join()
        self.assertEqual(proc.exitcode, 0)


    def test_user_friendly_call_provenance_with_function(self):
        def fn(x):
            return wrapper_fn(x)

        traced = torch.fx.symbolic_trace(fn)

        with self.assertRaisesRegex(RuntimeError, "'wrapper_fn' is "
                                    "being compiled since it was called"
                                    " from 'fn.forward'"):
            scripted = torch.jit.script(traced)

    def test_user_friendly_call_provenance_with_module(self):
        class M(torch.nn.Module):
            def forward(self, x):
                return wrapper_fn(x)

        traced = torch.fx.symbolic_trace(M())

        with self.assertRaisesRegex(RuntimeError, "'wrapper_fn' is "
                                    "being compiled since it was called"
                                    " from 'M.forward'"):
            scripted = torch.jit.script(traced)

    def test_snake_case(self):
        class M(torch.nn.Module):
            def __init__(self):
                super(M, self).__init__()
                self.activations = torch.nn.ModuleDict([
                    ["snake_case", torch.nn.ReLU()],
                    ["PascalCase", torch.nn.LeakyReLU()],
                    ["ALL_CAPS", torch.nn.PReLU()]
                ])

            def forward(self, x):
                a = self.activations["snake_case"](x)
                b = self.activations["PascalCase"](x)
                c = self.activations["ALL_CAPS"](x)
                return a, b, c

        traced = symbolic_trace(M())

        check = [
            ("activations_snake_case", "activations.snake_case"),
            ("activations_pascal_case", "activations.PascalCase"),
            ("activations_all_caps", "activations.ALL_CAPS")
        ]

        i = 0
        for node in traced.graph.nodes:
            if node.op == "placeholder" or node.op == "output":
                continue
            name = check[i][0]
            target = check[i][1]
            self.assertEqual(name, node.name)
            self.assertEqual(target, node.target)
            i += 1
        self.assertEqual(i, 3)

    def test_no_mutation(self):
        from torch.fx.immutable_collections import immutable_list
        x = immutable_list([3, 4])
        with self.assertRaisesRegex(NotImplementedError, "new_args"):
            x[0] = 4

    def test_partial_trace(self):
        class Foo(torch.nn.Module):
            def forward(self, x, y):
                if y:
                    return 2 * x
                else:
                    return x
        mod = Foo()
        mod_true = symbolic_trace(mod, concrete_args={'y': True})
        mod_false = symbolic_trace(mod, concrete_args={'y': False})
        self.assertEqual(mod_true(3, True), 6)
        print(mod_true.code)
        assert(any([i.target == torch._assert for i in mod_true.graph.nodes]))
        with self.assertRaises(AssertionError):
            mod_true(3, False)
        self.assertEqual(mod_false(3, False), 3)
        with self.assertRaises(AssertionError):
            mod_false(3, True)

        def f_higher(a, f):
            return f(a)

        nf = symbolic_trace(f_higher, concrete_args={'f': lambda x: x * 2})
        self.assertEqual(nf(3, lambda x: x * 2), 6)

    def test_custom_traceback_raised_when_exception_source_is_graphmodule(self):
        class M(torch.nn.Module):
            def __init__(self):
                super(M, self).__init__()
                self.W = torch.nn.Parameter(torch.randn(5))

            def forward(self, x):
                return torch.dot(self.W, x)

        traced = torch.fx.symbolic_trace(M())

        out = [n for n in traced.graph.nodes if n.op == "output"][-1]
        with traced.graph.inserting_before(out):
            relu_out = traced.graph.call_method(method_name='relu',
                                                args=(out.args[0],))
        out.args = (relu_out,)

        traced.recompile()

        with self.capture_stderr() as captured:
            with self.assertRaises(TypeError):
                traced(5)

        self.assertRegex(captured[0],
                         r"Call using an FX-traced Module, line .* of the "
                         r"traced Module's generated forward function:")

    def test_custom_traceback_not_raised_when_exception_source_is_submodule(self):
        class M(torch.nn.Module):
            def __init__(self):
                super().__init__()
                self.linear = torch.nn.Linear(3, 4)

            def forward(self, x):
                return self.linear(x)

        traced = torch.fx.symbolic_trace(M())

        # Do not change this to `capture_stderr` or another context
        # manager without ensuring that the output is as expected
        try:
            traced(torch.rand(5, 5))
        except RuntimeError:
            captured = traceback.format_exc()

        self.assertNotRegex(captured,
                            r"Call using an FX-traced Module, line .* of the "
                            r"traced Module's generated forward function:")

    def test_graph_module_replicate_for_dp(self):
        class Foo(torch.nn.Module):
            def forward(self, x):
                return torch.relu(x)

        gm = torch.fx.symbolic_trace(Foo())

        x = torch.randn(5, 3)
        out = gm(x)

        replica = gm._replicate_for_data_parallel()
        out_replica = replica(x)

        torch.testing.assert_allclose(out_replica, out)

    def test_ast_rewriter_rewrites_assert(self):
        class M(torch.nn.Module):
            def forward(self, x: torch.Tensor, y: int, z: int):
                assert y == z
                return torch.add(x, x)

        ast_rewriter = RewritingTracer()
        graph = ast_rewriter.trace(M())
        traced = GraphModule(ast_rewriter.root, graph, "gm")

        traced.graph.lint()

    def test_ast_rewriter_rewrites_assert_with_message(self):
        class M(torch.nn.Module):
            def forward(self, x: torch.Tensor, y: int, z: int):
                assert y == z, "msg"
                return torch.add(x, x)

        ast_rewriter = RewritingTracer()
        graph = ast_rewriter.trace(M())
        traced = GraphModule(ast_rewriter.root, graph, "gm")

        traced.graph.lint()

    def test_throw_out_variant(self):
        def foo(x):
            y = torch.rand_like(x)
            torch.sigmoid(x, out=y)
            return y

        class MyTracer(torch.fx.Tracer):
            check_mutable_operations = True

        tracer = MyTracer()
        with self.assertRaisesRegex(RuntimeError, 'mutable operation aten::sigmoid.out'):
            traced_graph = tracer.trace(foo)

    def test_ast_rewriter_reassigns_submodules(self):
        class M(torch.nn.Module):
            def __init__(self):
                super().__init__()
                self.bn = torch.nn.BatchNorm2d(100)

            def forward(self, x: torch.Tensor):
                return torch.add(x, x)

        ast_rewriter = RewritingTracer()
        graph = ast_rewriter.trace(M())
        traced = GraphModule(ast_rewriter.root, graph, "gm")

        traced.graph.lint()

    def test_ast_rewriter_wrap(self):
        self.assertEqual(3 + 4 + 5, a_lifted_leaf((3, 4), 5))

        def to_trace(y):
            return (
                a_lifted_leaf((4, y), 3)
                + a_lifted_leaf((3, 4), 5)
                + a_lifted_leaf((y, y), y)
            )

        ast_rewriter = RewritingTracer()
        graph = ast_rewriter.trace(to_trace)
        traced = GraphModule(ast_rewriter.root, graph, "gm")

        self.assertIn("a_lifted_leaf", traced.code)
        self.assertEqual(27, traced(2))
        self.assertIs(a_lifted_leaf, real_a_lifed_leaf)

    def test_ast_rewriter_wrap_fn_directly(self):
        self.assertEqual(3 + 4 + 5, a_lifted_leaf2((3, 4), 5))

        def to_trace(y):
            return (
                a_lifted_leaf2((4, y), 3)
                + a_lifted_leaf2((3, 4), 5)
                + a_lifted_leaf2((y, y), y)
            )

        ast_rewriter = RewritingTracer()
        graph = ast_rewriter.trace(to_trace)
        traced = GraphModule(ast_rewriter.root, graph, "gm")

        self.assertIn("a_lifted_leaf2", traced.code)
        self.assertEqual(27, traced(2))
        self.assertIs(a_lifted_leaf2, real_a_lifed_leaf2)

    def test_profiler_ranges_side_effect(self):
        g = torch.fx.Graph()
        handle = g.call_function(torch.ops.profiler._record_function_enter, ('test_range',))
        g.call_function(torch.ops.profiler._record_function_exit, (handle,))
        g.output(None)

        found_targets = {}
        for node in g.nodes:
            if node.op == 'call_function':
                found_targets.setdefault(node.target)
        self.assertEqual(
            list(found_targets.keys()),
            [torch.ops.profiler._record_function_enter, torch.ops.profiler._record_function_exit]
        )

        g.eliminate_dead_code()
        found_targets = {}
        for node in g.nodes:
            if node.op == 'call_function':
                found_targets.setdefault(node.target)
        self.assertEqual(
            list(found_targets.keys()),
            [torch.ops.profiler._record_function_enter, torch.ops.profiler._record_function_exit]
        )

    def test_ast_rewriter_wrapped_via_decorator(self):
        class F(torch.nn.Module):
            def forward(self, x):
                return wrapped_via_decorator(x)

        ast_rewriter = RewritingTracer()
        graph = ast_rewriter.trace(F())
        traced = GraphModule(ast_rewriter.root, graph, "gm")

        self.assertIn("wrapped_via_decorator", traced.code)
        self.assertEqual(traced(0), 1)
        self.assertIs(wrapped_via_decorator, real_wrapped_via_decorator)
        self.assertFalse(hasattr(wrapped_via_decorator, "__fx_already_patched"))

    def test_ast_rewriter_wrapped_via_decorator_and_transformed(self):
        self.assertEqual(wrapped_via_decorator(0), 1)

        def to_trace(y):
            return wrapped_via_decorator(y)

        ast_rewriter = RewritingTracer()
        graph = ast_rewriter.trace(to_trace)
        traced = GraphModule(ast_rewriter.root, graph, "gm")

        self.assertIn("wrapped_via_decorator", traced.code)
        self.assertEqual(traced(0), 1)
        self.assertIs(wrapped_via_decorator, real_wrapped_via_decorator)
        self.assertFalse(hasattr(wrapped_via_decorator, "__fx_already_patched"))

        transformed = torch.fx.Transformer(traced).transform()
        self.assertIn("wrapped_via_decorator", transformed.code)
        self.assertEqual(transformed(0), 1)
        self.assertIs(wrapped_via_decorator, real_wrapped_via_decorator)
        self.assertFalse(hasattr(wrapped_via_decorator, "__fx_already_patched"))

    def test_ast_rewriter_wrap_with_submodule(self):
        class M(torch.nn.Module):
            def __init__(self):
                super(M, self).__init__()
                self.batchnorm1d = torch.nn.BatchNorm1d(2, affine=False)

            def forward(self, x: torch.Tensor):
                return wrapped_with_submodule(x, self.batchnorm1d)

        ast_rewriter = RewritingTracer()
        graph = ast_rewriter.trace(M())
        traced = GraphModule(ast_rewriter.root, graph, "gm")

        self.assertIn("wrapped_with_submodule", traced.code)

        input = torch.rand(3, 2)
        ref_batchnorm1d = torch.nn.BatchNorm1d(2, affine=False)
        self.assertEqual(ref_batchnorm1d(input), traced(input))

    def test_submodule_manipulation_API(self):
        class C(torch.nn.Module):
            def __init__(self):
                super(C, self).__init__()
                self.conv = torch.nn.Conv2d(16, 33, 3, stride=2)
                self.param = torch.nn.Parameter(torch.rand(2, 3))

            def forward(self, x):
                return self.conv(torch.cat([self.param, x]))

        class B(torch.nn.Module):
            def __init__(self):
                super(B, self).__init__()
                self.linear = torch.nn.Linear(100, 200)
                self.register_buffer("buf", torch.randn(2, 3))
                self.net_c = C()

            def forward(self, x):
                return self.linear(torch.cat([self.buf, self.net_c(x)]))

        class A(torch.nn.Module):
            def __init__(self):
                super(A, self).__init__()
                self.net_b = B()
                self.param = torch.nn.Parameter(torch.rand(2, 3))

            def forward(self, x):
                return self.net_b(x) + self.param

        a = symbolic_trace(A())

        a.add_submodule("net_b.net_c.dropout", torch.nn.Dropout(p=0.2))

        conv = [n for n in a.graph.nodes if n.target == "net_b.net_c.conv"][-1]
        with a.graph.inserting_before(conv):
            with warnings.catch_warnings(record=True) as w:
                dropout = a.graph.call_module(module_name="net_b.net_c.dropout",
                                              args=conv.args)
                self.assertEqual(len(w), 0)

        conv.replace_all_uses_with(dropout)
        a.graph.erase_node(conv)
        a.recompile()

        def module_exists(gm: GraphModule, path: str) -> bool:
            return any(path == name for name, _ in gm.named_modules())

        def parameter_exists(gm: GraphModule, path: str) -> bool:
            return (any(path == name for name, _ in gm.named_parameters())
                    and any(path == name for name in gm.state_dict().keys()))

        def buffer_exists(gm: GraphModule, path: str) -> bool:
            return (any(path == name for name, _ in gm.named_buffers())
                    and any(path == name for name in gm.state_dict().keys()))

        # Test that we added the "dropout" submodule
        self.assertTrue(module_exists(a, "net_b.net_c.dropout"))

        # Test `get_submodule` with an added submodule
        self.assertIsNotNone(a.get_submodule("net_b.net_c.dropout"))

        # Test that the "conv" submodule is still there
        self.assertTrue(module_exists(a, "net_b.net_c.conv"))

        # Test `get_submodule` with an original module
        self.assertIsNotNone(a.get_submodule("net_b.net_c.conv"))

        # Test that the "conv" node is NOT still there
        conv = [n for n in a.graph.nodes if n.target == "net_b.net_c.conv"]
        self.assertEqual(conv, [])

        a.delete_submodule("net_b.net_c.conv")

        # Test that the "conv" submodule is now gone
        self.assertFalse(module_exists(a, "net_b.net_c.conv"))

        # Test `get_submodule` with a deleted submodule
        with self.assertRaisesRegex(AttributeError, "has no attribute "
                                    "`conv`"):
            self.assertIsNone(a.get_submodule("net_b.net_c.conv"))

        # Test `get_attr` warnings
        cat = [n for n in a.graph.nodes if n.target == torch.cat][-1]

        with a.graph.inserting_before(cat):

            with warnings.catch_warnings(record=True) as w:
                param = a.graph.get_attr(qualified_name="net_b.net_c.param")
                self.assertEqual(len(w), 0)

            with self.assertWarnsRegex(UserWarning, "Attempted to "
                                       "insert a get_attr Node with no "
                                       "underlying reference in the "
                                       "owning GraphModule"):
                bad_param = a.graph.get_attr(qualified_name="net_b.param")
                a.graph.erase_node(bad_param)

        cat.args = (*cat.args, param)

        a.recompile()

        a.graph.lint()

        # Test `get_parameter`
        a.get_parameter("net_b.net_c.param")
        with self.assertRaisesRegex(AttributeError, "is not an "
                                    "nn.Parameter"):
            a.get_parameter("net_b.buf")
        with self.assertRaisesRegex(AttributeError, "has no attribute "
                                    "`param`"):
            a.get_parameter("net_b.param")

        # Test `get_buffer`
        a.get_buffer("net_b.buf")
        with self.assertRaisesRegex(AttributeError, "is not a "
                                    "buffer"):
            a.get_buffer("net_b.net_c.param")
        with self.assertRaisesRegex(AttributeError, "has no attribute "
                                    "`buf`"):
            a.get_buffer("net_b.net_c.buf")

        # Test non-nested attributes
        a.get_submodule("")
        a.get_parameter("param")

        # Insert some unused submodules
        a.add_submodule("net_b.embedding", torch.nn.Embedding(10, 3))
        a.add_submodule("net_b.net_c.embedding", torch.nn.Embedding(10, 3))
        a.add_submodule("net_b.net_c.rnn", torch.nn.RNN(10, 20, 2))
        a.add_submodule("batch_norm_2d", torch.nn.BatchNorm2d(100))

        # Garbage collection
        a.delete_all_unused_submodules()

        # Test that all the unused submodules are gone
        self.assertFalse(module_exists(a, "net_b.embedding"))
        self.assertFalse(module_exists(a, "net_b.net_c.embedding"))
        self.assertFalse(module_exists(a, "net_b.net_c.rnn"))
        self.assertFalse(module_exists(a, "batch_norm_2d"))

        # Test that we didn't delete any unused Parameters or buffers
        self.assertTrue(parameter_exists(a, "net_b.net_c.param"))
        self.assertTrue(buffer_exists(a, "net_b.buf"))

        a.graph.lint()

    def test_delete_unused_submodules_leaf(self):
        class SubModule(torch.nn.Module):
            def __init__(self):
                super().__init__()
                self.linear = torch.nn.Linear(10, 10)
                self.relu = torch.nn.ReLU()

            def forward(self, x):
                x = self.linear(x)
                x = self.relu(x)
                return x

        class Model(torch.nn.Module):
            def __init__(self):
                super().__init__()
                self.submod = SubModule()

            def forward(self, x):
                x = self.submod(x)
                return x

        model = Model()

        class MyCustomTracer(torch.fx.Tracer):
            def is_leaf_module(self, m: torch.nn.Module, module_qualified_name : str) -> bool:
                return module_qualified_name == "submod"

        inputs = torch.randn(1, 10)
        traced_graph = MyCustomTracer().trace(model)
        gm2 = torch.fx.GraphModule(model, traced_graph)
        gm2.delete_all_unused_submodules()
        torch.testing.assert_allclose(gm2(inputs), model(inputs))

    def test_tracing_graphmodules_as_leaf_submodules(self):
        class A(torch.nn.Module):
            def forward(self, t):
                return t + t

        class B(torch.nn.Module):
            def __init__(self):
                super(type(self), self).__init__()
                self.calling = False
                self.called = False

            def forward(self, t):
                if self.calling:
                    return t - t
                else:
                    return t + t

            def __call__(self, *args):
                self.called = True
                self.calling = True
                return super(type(self), self).__call__(*args)
                self.calling = False

        class M(torch.nn.Module):
            def __init__(self, a, b):
                super().__init__()
                self.a = a
                self.b = b

            def forward(self, t):
                x = self.a(t)
                y = self.b(t)
                return x + y

        class LeafTracer(Tracer):
            def is_leaf_module(self, module, name):
                return True

        class LeafTracerNotB(Tracer):
            def is_leaf_module(self, module, name):
                return False if "b" in name else True

        # Recompile calls added "for fun", since they
        # chain __call__ wrappers.

        #
        # Test: B as a regular, non-leaf module
        #
        a = symbolic_trace(A())
        a.recompile()
        m = M(a, B())
        graph = LeafTracerNotB().trace(m)
        gm = GraphModule(m, graph)
        gm.recompile()

        # Test graphmodule/submodule a is not inlined.
        self.assertTrue(isinstance(gm.get_submodule("a"), GraphModule))
        match = [n for n in gm.graph.nodes if n.op == "call_module" and n.target == "a"]
        self.assertTrue(len(match) == 1)

        # Test submodule b is not treated as leaf.
        self.assertFalse(hasattr(gm, "b"))

        # Test assert custom __call__ on submodule b was honored.
        match = [
            n
            for n in gm.graph.nodes
            if n.op == "call_function" and n.target == operator.sub
        ]
        self.assertTrue(len(match) == 1)

        #
        # Test: B as a regular, leaf module
        # symbolic_trace should only patch torch.nn.Module.__call__,
        # which means B.__call__ should still execute
        #
        a = symbolic_trace(A())
        a.recompile()
        b = B()
        m = M(a, b)
        graph = LeafTracer().trace(m)
        gm = GraphModule(m, graph)
        gm.recompile()

        # Test graphmodule/submodule a is not inlined.
        self.assertTrue(isinstance(gm.get_submodule("a"), GraphModule))
        match = [n for n in gm.graph.nodes if n.op == "call_module" and n.target == "a"]
        self.assertTrue(len(match) == 1)

        # Test submodule b is leaf:
        self.assertTrue(isinstance(gm.get_submodule("b"), torch.nn.Module))
        match = [n for n in gm.graph.nodes if n.op == "call_module" and n.target == "b"]
        self.assertTrue(len(match) == 1)

        # Test b.__call__ was run
        self.assertTrue(b.called)
        self.assertTrue(gm.get_submodule("b").called)

        #
        # Test: B as GraphModule leaf
        # __call__ not honored since symbolic_trace directly invokes forward()
        #
        a = symbolic_trace(A())
        a.recompile()
        b = symbolic_trace(B())
        b.recompile()
        m = M(a, b)
        graph = LeafTracer().trace(m)
        gm = GraphModule(m, graph)
        gm.recompile()

        self.assertTrue(isinstance(gm.get_submodule("a"), GraphModule))
        match = [n for n in gm.graph.nodes if n.op == "call_module" and n.target == "a"]
        self.assertTrue(len(match) == 1)

        self.assertTrue(isinstance(gm.get_submodule("b"), torch.nn.Module))
        match = [n for n in gm.graph.nodes if n.op == "call_module" and n.target == "b"]
        self.assertTrue(len(match) == 1)

    def _test_graph_module_init_buffer_param_copied(self, use_dict_init: bool):
        class MyModule(torch.nn.Module):
            def __init__(self):
                super().__init__()
                self.register_buffer("my_buff", torch.rand(3, 4))
                self.register_parameter(
                    "my_param", torch.nn.Parameter(torch.rand(3, 4))
                )

            def forward(self, x):
                return x + self.my_buff + self.my_param

        mod = MyModule()
        mod_traced = symbolic_trace(mod)

        # Create new GraphModule based on original, either w/ dict or root module.
        orig_buff = mod_traced.get_buffer("my_buff")
        orig_param = mod_traced.get_parameter("my_param")
        mod_traced_new = GraphModule(
            {"my_buff": orig_buff, "my_param": orig_param} if use_dict_init else mod,
            mod_traced.graph,
        )

        # Check that both my_buff and my_param are found and the same.
        try:
            new_buff = mod_traced_new.get_buffer("my_buff")
        except Exception:
            self.fail("Did not find my_buff")
        self.assertEqual(orig_buff, new_buff)

        try:
            new_param = mod_traced_new.get_parameter("my_param")
        except Exception:
            self.fail("Did not find my_param")
        self.assertEqual(orig_param, new_param)

        x = torch.rand(3, 4)
        orig_out = mod_traced(x)
        submodules_out = mod_traced_new(x)

        self.assertEqual(orig_out, submodules_out)

    def test_graph_module_init_buffer_param_copied_dict_init(self):
        self._test_graph_module_init_buffer_param_copied(use_dict_init=True)

    def test_graph_module_init_buffer_param_copied_mod_init(self):
        self._test_graph_module_init_buffer_param_copied(use_dict_init=False)

    def test_annotations_with_no_forward_references(self):
        class A:
            def __call__(self, x: torch.Tensor):
                return torch.add(x, x)

        class M(torch.nn.Module):
            def forward(self, x: torch.Tensor, a: A) -> torch.Tensor:
                return a(x)

        self.checkGraphModule(M(), (torch.rand(2, 3), A()), kwargs=None)

    def test_annotations_with_forward_references(self):
        class A:
            def __call__(self, x: torch.Tensor):
                return torch.add(x, x)

        class M(torch.nn.Module):
            def forward(self, x: 'torch.Tensor', a: 'A') -> 'torch.Tensor':
                return a(x)

        self.checkGraphModule(M(), (torch.rand(2, 3), A()), kwargs=None)

    def test_annotations_with_non_torch_reference_and_no_internal_forward_references(self):
        class A:
            def __call__(self, x: torch.Tensor):
                return torch.add(x, x)

        class M(torch.nn.Module):
            def forward(self, x: List[torch.Tensor], a: A) -> torch.Tensor:
                return a(x[0])

        self.checkGraphModule(M(), (torch.rand(2, 3), A()), kwargs=None)

    def test_annotations_with_non_torch_reference_and_internal_forward_references(self):
        class A:
            def __call__(self, x: torch.Tensor):
                return torch.add(x, x)

        class M(torch.nn.Module):
            def forward(self, x: List['torch.Tensor'], a: A) -> 'torch.Tensor':
                return a(x)[0]

        self.checkGraphModule(M(), (torch.rand(2, 3), A()), kwargs=None)

    @unittest.skipIf(sys.version_info < (3, 7), "`__future__` feature "
                     "`annotations` is not defined in Python <3.7")
    def test_annotation_with_future(self):
        try:
            import fx.test_future    # noqa: F401
        finally:
            del sys.modules["__future__"]

    def test_annotations_empty_tuple(self):
        class Foo(torch.nn.Module):
            def forward(self, x: Tuple[()], y: Tuple[str, Tuple[()]]):
                return "foo"

        traced = torch.fx.symbolic_trace(Foo())

        x = ()
        y = ("bar", ())

        traced(x, y)

        FileCheck().check("_Tuple[()]")   \
                   .check("typing_Tuple[str,typing_Tuple[()]]") \
                   .run(traced.code)

        scripted = torch.jit.script(traced)

        scripted(x, y)

        FileCheck().check("Tuple[()]")   \
            .check("Tuple[str, Tuple[()]]")    \
            .run(scripted.code)

    @unittest.skipIf(IS_WINDOWS, "Python Windows bug? https://bugs.python.org/issue45108")
    def test_assert(self):
        def f(x):
            assert x > 1
            return x + 1
        try:
            torch.fx.proxy.TracerBase.trace_asserts = True
            traced = symbolic_trace(f)
        finally:
            torch.fx.proxy.TracerBase.trace_asserts = False

        self.assertEqual(f(2), traced(2))
        with self.assertRaises(AssertionError):
            traced(0)

    def test_pytree(self):
        def f_sum(x):
            return sum(x)

        def f_sum_dict(x):
            out = 0
            for k, v in x.items():
                out += v
            return out

        def f_dict_list_map(x):
            new_dict = {}
            for k, v in x.items():
                new_dict[k] = [i + 1 for i in v]
            return new_dict

        def f_dict_add(x):
            return x['a'] + sum(x['z'])

        def f_namedtuple_add(x):
            return x.x + x.y

        pytree._register_pytree_node(
            Foo,
            lambda x: ([x.a, x.b], None),
            lambda x, _: Foo(x[0], x[1]),
        )
        fx_pytree.register_pytree_flatten_spec(Foo, lambda x, _: [x.a, x.b])

        def f_custom(x):
            return x.a + x.b

        def f_custom_dict(x):
            return f_sum_dict(x.a) + x.b

        def f_return_custom(x):
            return Foo(x.b, x.a)

        tests = [
            (f_sum, [PH, PH, PH]),
            (f_sum, []),
            (f_sum_dict, {'a': PH, 'b': PH, 'c': PH}),
            (f_dict_list_map, {'a': (PH, PH), 'b': [PH], 'c': []}),
            (f_dict_list_map, {5: (PH, PH, PH)}),
            (f_dict_add, {'a': PH, 'z': (PH, PH, PH)}),
            (f_dict_add, {'a': PH, 'z': []}),
            (f_custom, Foo(PH, PH)),
            (f_custom, Foo(PH, 3)),
            (f_custom_dict, Foo({'a': PH, 'b': PH}, PH)),
            # (f_return_custom, Foo(PH, PH)), # Don't currently support output pytrees
            (f_namedtuple_add, Point(PH, PH)),
        ]

        def verify_pytree(f, inp):
            val = pytree.tree_map(lambda x: torch.randn(3) if x == PH else x, inp)
            num_flat_args = len([i == PH for i in pytree.tree_flatten(inp)[0]])
            orig_out = f(val)
            nf = symbolic_trace(f, concrete_args={'x': inp})
            self.assertEqual(nf(val), orig_out)

            bare_fx = GraphModule({}, copy.deepcopy(nf.graph))
            bare_fx.graph.set_codegen(CodeGen())
            bare_fx.recompile()
            self.assertEqual(nf.graph.process_outputs(bare_fx(*nf.graph.process_inputs(val))), orig_out)

            assert num_flat_args == 0 or "tree_flatten_spec" in nf.code
            assert(sum([i.op == 'placeholder' for i in nf.graph.nodes]) == num_flat_args)

            nf = symbolic_trace(nf)
            self.assertEqual(nf(val), orig_out)
            assert "tree_flatten_spec" not in nf.code
            assert(sum([i.op == 'placeholder' for i in nf.graph.nodes]) == 1)

            nf = symbolic_trace(nf, concrete_args={'x': inp})
            self.assertEqual(nf(val), orig_out)
            assert num_flat_args == 0 or "tree_flatten_spec" in nf.code
            assert(sum([i.op == 'placeholder' for i in nf.graph.nodes]) == num_flat_args)

            pickled = pickle.dumps(nf)
            nf = pickle.loads(pickled)
            self.assertEqual(nf(val), orig_out)

        for f, inp in tests:
            verify_pytree(f, inp)

    def test_pytree_concrete(self):
        def f(b, a):
            if b:
                return a['a']
            else:
                return a['z']

        inp = {'a': {'a': PH, 'z': PH}, 'b': True}
        nf = symbolic_trace(f, concrete_args=inp)
        val = pytree.tree_map(lambda x: torch.randn(3) if x == PH else x, inp)
        self.assertEqual(nf(**val), f(**val))

        nf = symbolic_trace(nf)
        self.assertEqual(nf(**val), f(**val))

    def test_custom_codegen(self):
        class ListCodeGen(CodeGen):
            def gen_fn_def(self, free_vars, maybe_return_annotation):
                lst_unpack = f"""
def forward(self, args_list: List[torch.Tensor]){maybe_return_annotation}:
    {', '.join(free_vars)} = args_list"""
                return lst_unpack

            def additional_globals(self):
                return [('List', typing.List)]

            def process_inputs(self, *inputs):
                assert(len(inputs) == 1)
                return inputs[0]

        def f(a, b):
            return a + b

        nf = symbolic_trace(f)
        vals = [torch.randn(3), torch.randn(3)]
        self.assertEqual(nf(*vals), f(*vals))

        nf.graph.set_codegen(ListCodeGen())
        nf.recompile()

        bare_fx = GraphModule({}, copy.deepcopy(nf.graph))
        bare_fx.graph.set_codegen(CodeGen())
        bare_fx.recompile()

        self.assertEqual(nf(vals), f(*vals))
        self.assertEqual(nf.graph.process_outputs(bare_fx(*nf.graph.process_inputs(vals))), f(*vals))

        ts_f = torch.jit.script(nf)
        self.assertEqual(nf(vals), ts_f(vals))


    def test_imul_code_print(self):
        graph = torch.fx.Graph()
        a = graph.placeholder("a")
        b = graph.placeholder("b")
        graph.call_function(operator.imul, (a, b), {})
        graph.output(a)
        gm = torch.fx.GraphModule({}, graph)
        gm.recompile()
        self.assertEqual(gm(2, 3), 6)
        self.assertIn("a *= b", gm.code)


def run_getitem_target():
    from torch.fx._symbolic_trace import _wrapped_methods_to_patch
    _wrapped_methods_to_patch.append((torch.Tensor, "__getitem__"))
    try:
        TestFX().getitem_inner()
    finally:
        _wrapped_methods_to_patch.pop()


class TestOperatorSignatures(JitTestCase):
    def setUp(self):
        # Checking for mutable operations whil tracing is feature flagged
        # Enable it in testing but not by default
        self.orig_tracer_mutable_flag = torch.fx.proxy.TracerBase.check_mutable_operations
        torch.fx.proxy.TracerBase.check_mutable_operations = True

    def tearDown(self):
        torch.fx.proxy.TracerBase.check_mutable_operations = self.orig_tracer_mutable_flag

    @onlyCPU
    @ops(op_db, allowed_dtypes=(torch.float,))
    def test_get_torch_func_signature_exhaustive(self, device, dtype, op):
        if not isinstance(op.op, types.BuiltinFunctionType):
            raise unittest.SkipTest("This path doesn't work on Python functions")
        sample_inputs_itr = op.sample_inputs(device, dtype, requires_grad=False)
        schemas = get_signature_for_torch_op(op.op)
        if not schemas:
            raise RuntimeError('No Schemas Returned')
        for sample_input in sample_inputs_itr:
            # Iterate through overloads until we hit a match. If we exit this
            # loop via `else`, we haven't found a match
            for schema in schemas:
                try:
                    bound_args = schema.bind(sample_input.input, *sample_input.args, **sample_input.kwargs)
                    bound_args.apply_defaults()
                    op(*bound_args.args, **bound_args.kwargs)
                    break
                except TypeError as e:
                    pass
            else:
                raise RuntimeError(f'Did not match any schemas for op {op.name}!')


class TestFXAPIBackwardCompatibility(JitTestCase):
    def setUp(self):
        self.maxDiff = None

        # Checking for mutable operations whil tracing is feature flagged
        # Enable it in testing but not by default
        self.orig_tracer_mutable_flag = torch.fx.proxy.TracerBase.check_mutable_operations
        torch.fx.proxy.TracerBase.check_mutable_operations = True

    def tearDown(self):
        torch.fx.proxy.TracerBase.check_mutable_operations = self.orig_tracer_mutable_flag


    def _fn_to_stable_annotation_str(self, obj):
        """
        Unfortunately we have to serialize function signatures manually since
        serialization for `inspect.Signature` objects is not stable across
        python versions
        """
        fn_name = torch.typename(obj)

        signature = inspect.signature(obj)

        sig_str = f'{fn_name}{signature}'

        arg_strs = []
        for k, v in signature.parameters.items():
            maybe_type_annotation = f': {self._annotation_type_to_stable_str(v.annotation, sig_str)}'\
                if v.annotation is not inspect.Signature.empty else ''

            def default_val_str(val):
                if isinstance(val, (tuple, list)):
                    str_pieces = ['(' if isinstance(val, tuple) else '[']
                    str_pieces.append(', '.join(default_val_str(v) for v in val))
                    if isinstance(val, tuple) and len(str_pieces) == 2:
                        str_pieces.append(',')
                    str_pieces.append(')' if isinstance(val, tuple) else ']')
                    return ''.join(str_pieces)

                # Need to fix up some default value strings.
                # First case: modules. Default module `repr` contains the FS path of the module.
                # Don't leak that
                if isinstance(val, types.ModuleType):
                    return f'<module {val.__name__}>'

                # Second case: callables. Callables (such as lambdas) encode their address in
                # their string repr. Don't do that
                if callable(val):
                    return f'<function {val.__name__}>'

                return str(val)

            if v.default is not inspect.Signature.empty:
                default_val_str = default_val_str(v.default) if not isinstance(v.default, str) else f"'{v.default}'"
                maybe_default = f' = {default_val_str}'
            else:
                maybe_default = ''
            maybe_stars = ''
            if v.kind == inspect.Parameter.VAR_POSITIONAL:
                maybe_stars = '*'
            elif v.kind == inspect.Parameter.VAR_KEYWORD:
                maybe_stars = '**'
            arg_strs.append(f'{maybe_stars}{k}{maybe_type_annotation}{maybe_default}')

        return_annot = f' -> {self._annotation_type_to_stable_str(signature.return_annotation, sig_str)}'\
            if signature.return_annotation is not inspect.Signature.empty else ''

        return f'{fn_name}({", ".join(arg_strs)}){return_annot}'

    def _annotation_type_to_stable_str(self, t, sig_str):
        if t is inspect.Signature.empty:
            return ''

        # Forward ref
        if isinstance(t, str):
            return f"'{t}'"
        if hasattr(typing, 'ForwardRef') and isinstance(t, typing.ForwardRef):
            return t.__forward_arg__
        if hasattr(typing, '_ForwardRef') and isinstance(t, typing._ForwardRef):
            return t.__forward_arg__

        trivial_mappings = {
            str : 'str',
            int : 'int',
            float: 'float',
            bool: 'bool',
            torch.dtype: 'torch.dtype',
            torch.Tensor: 'torch.Tensor',
            torch.device: 'torch.device',
            torch.memory_format: 'torch.memory_format',
            slice: 'slice',
            torch.nn.Module: 'torch.nn.modules.module.Module',
            torch.fx.Graph : 'torch.fx.graph.Graph',
            torch.fx.Node : 'torch.fx.node.Node',
            torch.fx.Proxy : 'torch.fx.proxy.Proxy',
            torch.fx.node.Target : 'torch.fx.node.Target',
            torch.fx.node.Argument : 'torch.fx.node.Argument',
            torch.fx.graph.PythonCode : 'torch.fx.graph.PythonCode',
            torch.fx.graph_module.GraphModule: 'torch.fx.graph_module.GraphModule',
            torch.fx.subgraph_rewriter.Match: 'torch.fx.subgraph_rewriter.Match',
            Ellipsis : '...',
            typing.Any: 'Any',
            type(None): 'NoneType',
            None: 'None',
            typing.Iterator: 'Iterator',
        }

        mapping = trivial_mappings.get(t, None)
        if mapping:
            return mapping

        # Handle types with contained types
        contained = getattr(t, '__args__', None) or []

        # Callables contain a bare List for arguments
        contained = t if isinstance(t, list) else contained

        # Python 3.8 puts type vars into __args__ for unbound types such as Dict
        if all(isinstance(ct, typing.TypeVar) for ct in contained):
            contained = []

        contained_type_annots = [self._annotation_type_to_stable_str(ct, sig_str) for ct in contained]
        contained_type_str = f'[{", ".join(contained_type_annots)}]' if len(contained_type_annots) > 0 else ''


        origin = getattr(t, '__origin__', None)
        if origin is None:
            # Unbound types don't have `__origin__` in some Python versions, so fix that up here.
            origin = t if t in {typing.Tuple, typing.Union, typing.Dict, typing.List, typing.Type, typing.Callable} else origin

        if origin in {tuple, typing.Tuple}:
            return f'Tuple{contained_type_str}'
        if origin in {typing.Union}:
            # Annoying hack to detect Optional
            if len(contained) == 2 and (contained[0] is type(None)) ^ (contained[1] is type(None)):
                not_none_param = contained[0] if contained[0] is not type(None) else contained[1]
                return f'Optional[{self._annotation_type_to_stable_str(not_none_param, sig_str)}]'
            return f'Union{contained_type_str}'
        if origin in {dict, typing.Dict}:
            return f'Dict{contained_type_str}'
        if origin in {list, typing.List}:
            return f'List{contained_type_str}'
        if origin in {type, typing.Type}:
            return f'Type{contained_type_str}'
        if isinstance(t, typing.Callable):
            if len(contained) > 0 and contained[0] is not Ellipsis:
                return f'Callable[[{", ".join(contained_type_annots[:-1])}], {contained_type_annots[-1]}]'
            else:
                return f'Callable{contained_type_str}'

        raise RuntimeError(f'Unrecognized type {t} used in BC-compatible type signature {sig_str}.'
                           f'Please add support for this type and confirm with the '
                           f'FX team that your signature change is valid.')


    def test_function_back_compat(self):
        """
        Test backward compatibility for function signatures with
        @compatibility(is_backward_compatible=True). Currently this checks for
        exact signature matches, which may lead to false positives. If this
        becomes too annoying, we can refine this check to actually parse out
        the saved schema strings and check if the change is truly backward-
        incompatible.
        """
        signature_strs = []

        for obj in _BACK_COMPAT_OBJECTS:
            if not isinstance(obj, type):
                signature_strs.append(self._fn_to_stable_annotation_str(obj))

        signature_strs.sort()

        try:
            self.assertExpected('\n'.join(signature_strs), 'fx_backcompat_function_signatures')
        except AssertionError as e:
            msg = f"{e}\n****** ERROR ******\nAn FX function that has been marked " \
                  f"as backwards-compatible has experienced a signature change. See the " \
                  f"above exception context for more information. If this change was " \
                  f"unintended, please revert it. If it was intended, check with the FX " \
                  f"team to ensure that the proper deprecation protocols have been followed " \
                  f"and subsequently --accept the change."
            raise AssertionError(msg)

    def test_class_member_back_compat(self):
        """
        Test backward compatibility for members of classes with
        @compatibility(is_backward_compatible=True). Currently this checks for
        exact matches on the publicly visible members of the class.
        """
        class_method_strs = []

        for obj in _BACK_COMPAT_OBJECTS:
            if isinstance(obj, type):
                public_members = [name for name in obj.__dict__ if not name.startswith('_')]
                class_method_strs.append(f'{torch.typename(obj)} {sorted(public_members)}')

        class_method_strs.sort()

        try:
            self.assertExpected('\n'.join(class_method_strs), 'fx_backcompat_class_members')
        except AssertionError as e:
            msg = f"{e}\n****** ERROR ******\nAn FX class that has been marked " \
                  f"as backwards-compatible has experienced change in its public members. See the " \
                  f"above exception context for more information. If this change was " \
                  f"unintended, please revert it. If it was intended, check with the FX " \
                  f"team to ensure that the proper deprecation protocols have been followed " \
                  f"and subsequently --accept the change."
            raise AssertionError(msg)

    def test_public_api_surface(self):
        non_back_compat_objects = {}

        def check_symbols_have_bc_designation(m, prefix):
            if not m.__name__.startswith('torch.fx'):
                return
            if m.__name__.startswith('torch.fx.experimental'):
                return
            for k, v in m.__dict__.items():
                if v is m:
                    continue
                if k.startswith('_'):
                    continue
                if isinstance(v, types.ModuleType):
                    check_symbols_have_bc_designation(v, prefix + [k])
                elif isinstance(v, type) or isinstance(v, types.FunctionType):
                    if v not in _MARKED_WITH_COMATIBLITY:
                        non_back_compat_objects.setdefault(v)

        check_symbols_have_bc_designation(torch.fx, ['torch', 'fx'])
        check_symbols_have_bc_designation(torch.fx.passes, ['torch', 'fx', 'passes'])

        non_back_compat_strs = [torch.typename(obj) for obj in non_back_compat_objects.keys()]
        # Only want objects in torch.fx
        non_back_compat_strs = [
            s for s in non_back_compat_strs if s.startswith('torch.fx') and not s.startswith('torch.fx.experimental')]
        # Only want objects in public namespaces
        non_back_compat_strs = [
            s for s in non_back_compat_strs if all(not atom.startswith('_') for atom in s.split('.'))]
        non_back_compat_strs.sort()

        if len(non_back_compat_strs) != 0:
            raise AssertionError(f"Public FX API(s) {non_back_compat_strs} introduced but not given a "
                                 f"backwards-compatibility classification! Please decorate these "
                                 f"API(s) with `@torch.fx._compatibility.compatibility` to specify "
                                 f"BC guarantees.")

class TestFunctionalTracing(JitTestCase):
    def setUp(self):
        # Checking for mutable operations whil tracing is feature flagged
        # Enable it in testing but not by default
        self.orig_tracer_mutable_flag = torch.fx.proxy.TracerBase.check_mutable_operations
        torch.fx.proxy.TracerBase.check_mutable_operations = True

    def tearDown(self):
        torch.fx.proxy.TracerBase.check_mutable_operations = self.orig_tracer_mutable_flag

    IGNORE_FUNCS = ("has_torch_function", "has_torch_function_unary",
                    "has_torch_function_variadic", "handle_torch_function",
                    "boolean_dispatch")
    TO_PATCH = {"has_torch_function": None,
                "has_torch_function_unary": None,
                "has_torch_function_variadic": None}

    BUILT_IN_FUNC = (AssertionError, "")
    PROXY_ITERABLE = (TypeError, r"argument of type 'Proxy' is not iterable")
    PROXY_ITERATED = (TraceError, r"Proxy object cannot be iterated")
    LEN_ERROR = (RuntimeError, r"'len' is not supported in symbolic tracing by default")
    ARG_TYPE_MISMATCH = (TypeError, r", not Proxy$")
    CONTROL_FLOW = (TraceError, r"symbolically traced variables cannot be used as inputs to control flow")
    INTERPOLATE_ARGS_CONFLICT = (ValueError, r"only one of size or scale_factor should be defined")
    MUTABLE = (RuntimeError, r"Tried to trace mutable operation")

    UNTRACEABLE_FUNCTIONALS = {
        "adaptive_avg_pool1d": BUILT_IN_FUNC,
        "avg_pool1d": BUILT_IN_FUNC,
        "avg_pool2d": BUILT_IN_FUNC,
        "avg_pool3d": BUILT_IN_FUNC,
        "bilinear": BUILT_IN_FUNC,
        "celu_": BUILT_IN_FUNC,
        "channel_shuffle": BUILT_IN_FUNC,
        "conv1d": BUILT_IN_FUNC,
        "conv2d": BUILT_IN_FUNC,
        "conv3d": BUILT_IN_FUNC,
        "conv_tbc": BUILT_IN_FUNC,
        "conv_transpose1d": BUILT_IN_FUNC,
        "conv_transpose2d": BUILT_IN_FUNC,
        "conv_transpose3d": BUILT_IN_FUNC,
        "cosine_similarity": BUILT_IN_FUNC,
        "elu_": BUILT_IN_FUNC,
        "gelu": BUILT_IN_FUNC,
        "hardshrink": BUILT_IN_FUNC,
        "hardtanh_": BUILT_IN_FUNC,
        "leaky_relu_": BUILT_IN_FUNC,
        "linear": BUILT_IN_FUNC,
        "logsigmoid": BUILT_IN_FUNC,
        "one_hot": BUILT_IN_FUNC,
        "pairwise_distance": BUILT_IN_FUNC,
        "pdist": BUILT_IN_FUNC,
        "pixel_shuffle": BUILT_IN_FUNC,
        "pixel_unshuffle": BUILT_IN_FUNC,
        "prelu": BUILT_IN_FUNC,
        "relu_": BUILT_IN_FUNC,
        "rrelu_": BUILT_IN_FUNC,
        "selu_": BUILT_IN_FUNC,
        "softplus": BUILT_IN_FUNC,
        "softshrink": BUILT_IN_FUNC,
        "threshold_": BUILT_IN_FUNC,

        "adaptive_avg_pool2d": LEN_ERROR,
        "adaptive_avg_pool3d": LEN_ERROR,
        "adaptive_max_pool2d_with_indices": LEN_ERROR,
        "adaptive_max_pool3d_with_indices": LEN_ERROR,
        "instance_norm": CONTROL_FLOW,
        "pad": LEN_ERROR,

        "adaptive_max_pool1d": PROXY_ITERABLE,
        "adaptive_max_pool2d": PROXY_ITERABLE,
        "adaptive_max_pool3d": PROXY_ITERABLE,
        "fractional_max_pool2d": PROXY_ITERABLE,
        "fractional_max_pool3d": PROXY_ITERABLE,
        "max_pool1d": PROXY_ITERABLE,
        "max_pool2d": PROXY_ITERABLE,
        "max_pool3d": PROXY_ITERABLE,

        "group_norm": PROXY_ITERATED,
        "lp_pool2d": PROXY_ITERATED,
        "max_unpool1d": PROXY_ITERATED,
        "max_unpool2d": PROXY_ITERATED,
        "max_unpool3d": PROXY_ITERATED,

        "adaptive_max_pool1d_with_indices": ARG_TYPE_MISMATCH,
        "fractional_max_pool2d_with_indices": ARG_TYPE_MISMATCH,
        "fractional_max_pool3d_with_indices": ARG_TYPE_MISMATCH,
<<<<<<< HEAD
        "gelu": ARG_TYPE_MISMATCH,
        "hardshrink": ARG_TYPE_MISMATCH,
=======
>>>>>>> ad38b92f
        "layer_norm": ARG_TYPE_MISMATCH,
        "lp_pool1d": ARG_TYPE_MISMATCH,

        "affine_grid": CONTROL_FLOW,
        "alpha_dropout": CONTROL_FLOW,
        "batch_norm": CONTROL_FLOW,
        "binary_cross_entropy": CONTROL_FLOW,
        "binary_cross_entropy_with_logits": CONTROL_FLOW,
        "celu": CONTROL_FLOW,
        "cosine_embedding_loss": CONTROL_FLOW,
        "cross_entropy": CONTROL_FLOW,
        "ctc_loss": CONTROL_FLOW,
        "dropout": CONTROL_FLOW,
        "dropout2d": CONTROL_FLOW,
        "dropout3d": CONTROL_FLOW,
        "elu": CONTROL_FLOW,
        "embedding": CONTROL_FLOW,
        "embedding_bag": CONTROL_FLOW,
        "feature_alpha_dropout": CONTROL_FLOW,
        "fold": CONTROL_FLOW,
        "gaussian_nll_loss": CONTROL_FLOW,
        "glu": CONTROL_FLOW,
        "grid_sample": CONTROL_FLOW,
        "gumbel_softmax": CONTROL_FLOW,
        "hardsigmoid": CONTROL_FLOW,
        "hardswish": CONTROL_FLOW,
        "hardtanh": CONTROL_FLOW,
        "hinge_embedding_loss": CONTROL_FLOW,
        "huber_loss": CONTROL_FLOW,
        "interpolate": CONTROL_FLOW,
        "kl_div": CONTROL_FLOW,
        "l1_loss": CONTROL_FLOW,
        "leaky_relu": CONTROL_FLOW,
        "local_response_norm": CONTROL_FLOW,
        "margin_ranking_loss": CONTROL_FLOW,
        "max_pool1d_with_indices": CONTROL_FLOW,
        "max_pool2d_with_indices": CONTROL_FLOW,
        "max_pool3d_with_indices": CONTROL_FLOW,
        "mse_loss": CONTROL_FLOW,
        "multi_head_attention_forward": CONTROL_FLOW,
        "multi_margin_loss": CONTROL_FLOW,
        "multilabel_margin_loss": CONTROL_FLOW,
        "multilabel_soft_margin_loss": CONTROL_FLOW,
        "nll_loss": CONTROL_FLOW,
        "poisson_nll_loss": CONTROL_FLOW,
        "relu": CONTROL_FLOW,
        "relu6": CONTROL_FLOW,
        "rrelu": CONTROL_FLOW,
        "selu": CONTROL_FLOW,
        "silu": CONTROL_FLOW,
        "mish": CONTROL_FLOW,
        "smooth_l1_loss": CONTROL_FLOW,
        "soft_margin_loss": CONTROL_FLOW,
        "threshold": CONTROL_FLOW,
        "triplet_margin_loss": CONTROL_FLOW,
        "triplet_margin_with_distance_loss": CONTROL_FLOW,
        "unfold": CONTROL_FLOW,
        "upsample": CONTROL_FLOW,

        "upsample_bilinear": INTERPOLATE_ARGS_CONFLICT,
        "upsample_nearest": INTERPOLATE_ARGS_CONFLICT,

        "normalize" : MUTABLE,
    }

    # List of nn.functionals with Tensor inputs but not with type annotation
    FUNCTIONALS_WITHOUT_ANNOTATION = (
        "adaptive_max_pool1d",
        "adaptive_max_pool2d",
        "adaptive_max_pool3d",
        "fractional_max_pool2d",
        "fractional_max_pool3d",
        "max_pool1d",
        "max_pool2d",
        "max_pool3d",
        "gaussian_nll_loss",
        "upsample",
        "upsample_bilinear",
        "upsample_nearest",
    )

    # Inconsistent behavior between Python 3.8 and other Python versions:
    # - Python 3.8+: Re-raise internal exception like `PROXY_ITERATED`
    # - Other Python: Raise `argument of type 'Proxy' is not iterable` due to the same
    #                 internal exception above
    # Use the following map to override the expected exception for Python 3.8
    UNTRACEABLE_FUNCTIONALS_PY38 = {
        "adaptive_max_pool1d": PROXY_ITERATED,
        "adaptive_max_pool2d": PROXY_ITERATED,
        "adaptive_max_pool3d": PROXY_ITERATED,
        "fractional_max_pool2d": PROXY_ITERATED,
        "fractional_max_pool3d": PROXY_ITERATED,
        "max_pool1d": PROXY_ITERATED,
        "max_pool2d": PROXY_ITERATED,
        "max_pool3d": PROXY_ITERATED,

        "group_norm": LEN_ERROR
    }

    @classmethod
    def _get_functional(cls):
        functional_list = []
        for f in dir(torch.nn.functional):
            if not f.islower():
                continue
            # Ignore internal functions
            if f.startswith('_'):
                continue
            # Ignore supporting functions
            if f in cls.IGNORE_FUNCS:
                continue
            fn = getattr(torch.nn.functional, f)
            # Ignore non-callable object like modules
            if not isinstance(fn, Callable):
                continue
            if f not in cls.FUNCTIONALS_WITHOUT_ANNOTATION:
                try:
                    sig = inspect.signature(fn)
                    has_tensor_arg = False
                    for arg, param in sig.parameters.items():
                        if isinstance(param.annotation, type) and issubclass(param.annotation, torch.Tensor):
                            has_tensor_arg = True
                    if not has_tensor_arg:
                        continue
                # No signature or Object is not supported
                except ValueError:
                    pass
            functional_list.append((f, fn))
        return functional_list

    @classmethod
    def generate_test_func(cls, func_name, fn):

        def functional_test(self):
            if func_name in self.UNTRACEABLE_FUNCTIONALS_PY38 and \
                    sys.version_info >= (3, 8) and sys.version_info < (3, 10):
                exc, err = self.UNTRACEABLE_FUNCTIONALS_PY38[func_name]
                with self.assertRaisesRegex(exc, err):
                    symbolic_trace(fn)
            elif func_name in self.UNTRACEABLE_FUNCTIONALS:
                exc, err = self.UNTRACEABLE_FUNCTIONALS[func_name]
                with self.assertRaisesRegex(exc, err):
                    symbolic_trace(fn)
            else:
                symbolic_trace(fn)
        return functional_test

    @classmethod
    def generate_tests(cls):
        functional_list = cls._get_functional()
        for func_name, fn in functional_list:
            test_name = "test_nn_functional_" + func_name
            functional_test = cls.generate_test_func(func_name, fn)
            setattr(cls, test_name, functional_test)

    @classmethod
    def setUpClass(cls):

        def no(*args, **kwargs):
            return False

        for name in cls.TO_PATCH.keys():
            cls.TO_PATCH[name] = getattr(torch.nn.functional, name)
            setattr(torch.nn.functional, name, no)

    @classmethod
    def tearDownClass(cls):
        for name in cls.TO_PATCH.keys():
            setattr(torch.nn.functional, name, cls.TO_PATCH[name])

TestFunctionalTracing.generate_tests()


instantiate_device_type_tests(TestOperatorSignatures, globals())

@skipIfNoTorchVision
class TestVisionTracing(JitTestCase):
    def setUp(self):
        # Checking for mutable operations whil tracing is feature flagged
        # Enable it in testing but not by default
        self.orig_tracer_mutable_flag = torch.fx.proxy.TracerBase.check_mutable_operations
        torch.fx.proxy.TracerBase.check_mutable_operations = True

    def tearDown(self):
        torch.fx.proxy.TracerBase.check_mutable_operations = self.orig_tracer_mutable_flag

    PROXY_ITERATED = (TraceError, r"Proxy object cannot be iterated")
    INCONSISTENT_TYPE = (
        RuntimeError,
        r"Return value was annotated as having type __torch__.torchvision.models[.\w]+ but is actually of type Tensor"
    )

    UNTRACEABLE_MODELS = {
        "fasterrcnn_resnet50_fpn": PROXY_ITERATED,
        "fasterrcnn_mobilenet_v3_large_320_fpn": PROXY_ITERATED,
        "fasterrcnn_mobilenet_v3_large_fpn": PROXY_ITERATED,
        "maskrcnn_resnet50_fpn": PROXY_ITERATED,
        "keypointrcnn_resnet50_fpn": PROXY_ITERATED,
        "retinanet_resnet50_fpn": PROXY_ITERATED,
    }
    UNSCRIPTABLE_MODELS = {
        "googlenet": INCONSISTENT_TYPE,
        "inception_v3": INCONSISTENT_TYPE,
    }

    output_transform = {
        "fcn_resnet50": lambda x: x["out"],
        "fcn_resnet101": lambda x: x["out"],
        "deeplabv3_resnet50": lambda x: x["out"],
        "deeplabv3_resnet101": lambda x: x["out"],
        "deeplabv3_mobilenet_v3_large": lambda x: x["out"],
        "lraspp_mobilenet_v3_large": lambda x: x["out"],
        "fasterrcnn_resnet50_fpn": lambda x: x[1],
        "fasterrcnn_mobilenet_v3_large_fpn": lambda x: x[1],
        "fasterrcnn_mobilenet_v3_large_320_fpn": lambda x: x[1],
        "maskrcnn_resnet50_fpn": lambda x: x[1],
        "keypointrcnn_resnet50_fpn": lambda x: x[1],
        "retinanet_resnet50_fpn": lambda x: x[1],
    }

    @classmethod
    def generate_test_fn(cls, name, model_fn, x, kwargs):
        def run_test(self):
            model = model_fn(**kwargs)
            model = model.eval()
            if name in self.UNTRACEABLE_MODELS:
                err, exc = self.UNTRACEABLE_MODELS[name]
                with self.assertRaisesRegex(err, exc):
                    graph = symbolic_trace(model)
            else:
                out_transform = self.output_transform.get(name, lambda x: x)
                graph : torch.fx.GraphModule = symbolic_trace(model)
                a = out_transform(model(x))
                b = out_transform(graph(x))
                self.assertEqual(a, b)

                if name in self.UNSCRIPTABLE_MODELS:
                    err, exc = self.UNSCRIPTABLE_MODELS[name]
                    with self.assertRaisesRegex(err, exc):
                        script = torch.jit.script(graph)
                else:
                    script = torch.jit.script(graph)
                    c = out_transform(script(x))
                    self.assertEqual(a, c)

        return run_test

    @classmethod
    def generate_classification_tests(cls):
        for k, v in torchvision_models.__dict__.items():
            if callable(v) and k[0].lower() == k[0] and k[0] != "_":
                test_name = 'test_torchvision_models_' + k
                x = torch.rand(1, 3, 299, 299) if k in ['inception_v3'] else torch.rand(1, 3, 224, 224)
                kwargs = dict(num_classes=50)
                model_test = cls.generate_test_fn(k, v, x, kwargs)
                setattr(cls, test_name, model_test)

    @classmethod
    def generate_segmentation_tests(cls):
        for k, v in torchvision_models.segmentation.__dict__.items():
            if callable(v) and k[0].lower() == k[0] and k[0] != "_":
                test_name = 'test_torchvision_models_segmentation_' + k
                x = torch.rand(1, 3, 32, 32)
                kwargs = dict(num_classes=10, pretrained_backbone=False)
                model_test = cls.generate_test_fn(k, v, x, kwargs)
                setattr(cls, test_name, model_test)

    @classmethod
    def generate_detection_tests(cls):
        for k, v in torchvision_models.detection.__dict__.items():
            if callable(v) and k[0].lower() == k[0] and k[0] != "_":
                test_name = 'test_torchvision_models_detection_' + k
                x = [torch.rand(3, 300, 300)]
                kwargs = dict(num_classes=10, pretrained_backbone=False)
                model_test = cls.generate_test_fn(k, v, x, kwargs)
                setattr(cls, test_name, model_test)

    @classmethod
    def generate_video_tests(cls):
        for k, v in torchvision_models.video.__dict__.items():
            if callable(v) and k[0].lower() == k[0] and k[0] != "_":
                test_name = 'test_torchvision_models_video_' + k
                x = torch.rand(1, 3, 4, 112, 112)
                kwargs = dict(num_classes=50)
                model_test = cls.generate_test_fn(k, v, x, kwargs)
                setattr(cls, test_name, model_test)

    @classmethod
    def generate_tests(cls):
        cls.generate_classification_tests()
        cls.generate_detection_tests()
        cls.generate_segmentation_tests()
        cls.generate_video_tests()

if HAS_TORCHVISION:
    TestVisionTracing.generate_tests()

if __name__ == '__main__':
    run_tests()<|MERGE_RESOLUTION|>--- conflicted
+++ resolved
@@ -3591,11 +3591,6 @@
         "adaptive_max_pool1d_with_indices": ARG_TYPE_MISMATCH,
         "fractional_max_pool2d_with_indices": ARG_TYPE_MISMATCH,
         "fractional_max_pool3d_with_indices": ARG_TYPE_MISMATCH,
-<<<<<<< HEAD
-        "gelu": ARG_TYPE_MISMATCH,
-        "hardshrink": ARG_TYPE_MISMATCH,
-=======
->>>>>>> ad38b92f
         "layer_norm": ARG_TYPE_MISMATCH,
         "lp_pool1d": ARG_TYPE_MISMATCH,
 
